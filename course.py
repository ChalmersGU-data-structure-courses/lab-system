import atomicwrites
import contextlib
import datetime
import dateutil.parser
import enum
import functools
import general
import gitlab
import json
import logging
import operator
from pathlib import Path
import random
import shlex
import threading
import types

import more_itertools

import canvas
import events
import gitlab_tools
import grading_sheet
from instance_cache import instance_cache
import ip_tools
import print_parse
import subsuming_queue
import threading_tools
import webhook_listener

#===============================================================================
# Tools

def dict_sorted(xs):
    return dict(sorted(xs, key = operator.itemgetter(0)))

#===============================================================================
# Course labs management

class HookCallbackError(Exception):
    pass

class InvitationStatus(str, enum.Enum):
    '''
    An invitation status.
    This is:
    * LIVE: for a live invitation (not yet accepted),
    * POSSIBLY_ACCEPTED: for an invitation that has disappeared on GitLab.
    The script has no way of knowing whether the invitation email was accepted,
    rejected, or deleted by another group/project owner.
    GitLab sends status updates to the email address of the user creating the invitation.
    It is not possible to query this via the API.
    '''
    LIVE = 'live'
    POSSIBLY_ACCEPTED = 'possibly accepted'

class Course:
    '''
    This class provides the lab management for a single course
    via Chalmers GitLab and optionally Canvas for group sign-up.

    This class manages instances of lab.Lab (see the attribute labs).

    This class is configured by the config argument to its constructor.
    The format of this argument is a module as documented in gitlab.config.py.template.

    Settable attributes:
    * ssh_multiplexer:
        An optional instance of ssh_tools.Multiplexer.
        Used for executing git commands for Chalmers GitLab over SSH.
    '''
    def __init__(self, config, dir = None, *, logger = logging.getLogger(__name__)):
        '''
        Arguments:
        * config: Course configuration, as documented in gitlab_config.py.template.
        * dir: Local directory used by the Course and Lab objects for storing information.
               Each local lab repository will be created as a subdirectory with full id as name (e.g. lab-3).
               Only needed by certain methods that depend on state not recorded on Canvas or GitLab.
               If given, should exist on filesystem.
        '''
        self.logger = logger
        self.config = config
        self.dir = None if dir is None else Path(dir)

        # Qualify a request by the full group id.
        # Used as tag names in the grading repository of each lab.
        self.qualify_request = print_parse.compose(
            print_parse.on(general.component_tuple(0), self.config.group.full_id),
            print_parse.qualify_with_slash
        )

        self.ssh_multiplexer = None

        import lab
        self.labs = dict(
            (lab_id, lab.Lab(
                self,
                lab_id,
                dir = None if self.dir is None else self.dir / self.config.lab.full_id.print(lab_id)
            ))
            for lab_id in self.config.labs
        )

    @functools.cached_property
    def canvas(self):
        return canvas.Canvas(self.config.canvas.url, auth_token = self.config.canvas_auth_token)

    def canvas_course_get(self, use_cache):
        return canvas.Course(self.canvas, self.config.canvas.course_id, use_cache = use_cache)

    @functools.cached_property
    def canvas_course(self):
        return self.canvas_course_get(True)

    def canvas_course_refresh(self):
        self.canvas_course = self.canvas_course_get(False)

    def canvas_group_set_get(self, use_cache):
        return canvas.GroupSet(self.canvas_course, self.config.canvas.group_set, use_cache = use_cache)

    @functools.cached_property
    def canvas_group_set(self):
        return self.canvas_group_set_get(True)

    def canvas_group_set_refresh(self):
        self.canvas_group_set = self.canvas_group_set_get(False)

    def canvas_user_login_id(self, user):
        return user._dict.get('login_id')

    def canvas_profile_login_id(self, user):
        return self.canvas.get(['users', user.id, 'profile'], use_cache = True).login_id

    def canvas_login_id(self, canvas_user_id):
        '''
        Retrieve the login id for a user id on Canvas.
        If this is a Chalmers user, this is CID@chalmers.
        If this is a GU user, this is GU-ID@gu.se.

        On Chalmers Canvas, you need the Examiner role for the login_id field to appear in user queries.
        If this is not the case, we perform a workaround: querying the user profile.
        This is more expensive (one call per user profile), but we use the local Canvas cache to record the result.
        '''
        user = self.canvas_course.user_details[canvas_user_id]
        login_id = self.canvas_user_login_id(user)
        if login_id is not None:
            return login_id

        login_id = self.canvas_profile_login_id(user)
        # Canvas BUG (report):
        # The login_id for REDACTED_NAME is REDACTED_CHALMERS_EMAIL,
        # but shown as abhiroop when queried via profile or on GU Chalmers.
        if login_id == 'REDACTED_CID':
            login_id = 'REDACTED_CHALMERS_EMAIL'
        return login_id

    def canvas_login_id_check_consistency(self):
        '''
        Check whether the login_id field of the  user coincides with the login_id field of the profile of the user.
        Reports mismatches as errors via the logger.
        '''
        for x in [self.canvas_course.teacher_details, self.canvas_course.user_details]:
            for user in x.values():
                user_login_id = self.canvas_user_login_id(user)
                profile_login_id = self.canvas_profile_login_id(user)
                if not user_login_id == profile_login_id:
                    self.logger.error(general.join_lines([
                        f'mismatch between login ids for user {user.name}:',
                        f'* in user object: {user_login_id}',
                        f'* in profile object: {profile_login_id}',
                    ]))
                    general.print_json(user._dict)
                    general.print_json(self.canvas.get(['users', user.id, 'profile'], use_cache = True)._dict)

    @property
    def gitlab_netloc(self):
        return print_parse.NetLoc(
            host = print_parse.url.parse(self.config.gitlab_url).netloc.host,
            # TODO: determine port from self.config.gitlab_url.
            port = 443,
        )

    @functools.cached_property
    def gl(self):
        r = gitlab.Gitlab(
            self.config.gitlab_url,
            private_token = gitlab_tools.read_private_token(self.config.gitlab_private_token)
        )
        r.auth()
        return r

    @functools.cached_property
    def entity_cached_params(self):
        return types.SimpleNamespace(
            gl = self.gl,
            logger = self.logger,
        ).__dict__

    @functools.cached_property
    def labs_group(self):
        return gitlab_tools.CachedGroup(
            **self.entity_cached_params,
            path = self.config.path.labs,
            name = 'Labs',
        )

    @functools.cached_property
    def groups_group(self):
        return gitlab_tools.CachedGroup(
            **self.entity_cached_params,
            path = self.config.path.groups,
            name = 'Student groups',
        )

    @functools.cached_property
    def graders_group(self):
        return gitlab_tools.CachedGroup(
            **self.entity_cached_params,
            path = self.config.path.graders,
            name = 'Graders',
        )

    @functools.cached_property
    def graders(self):
        return gitlab_tools.members_from_access(
            self.graders_group.lazy,
            [gitlab.const.OWNER_ACCESS]
        )

    @functools.cached_property
    def grader_ids(self):
        '''
        A dictionary from grader ids to users on Chalmers GitLab.
        Derived from self.graders.
        '''
        return dict({user.id: user for user in self.graders.values()})

    @functools.cached_property
    def labs(self):
        return frozenset(
            self.config.lab.id_gitlab.parse(lab.path)
            for lab in gitlab_tools.list_all(self.labs_group.lazy.subgroups)
        )

    @functools.cached_property
    def groups(self):
        return frozenset(
            self.config.group.id_gitlab.parse(group.path)
            for group in gitlab_tools.list_all(self.groups_group.lazy.subgroups)
        )

    @instance_cache
    def group(self, group_id):
        r = gitlab_tools.CachedGroup(
            **self.entity_cached_params,
            path = self.groups_group.path / self.config.group.id_gitlab.print(group_id),
            name = self.config.group.name.print(group_id),
        )

        def create():
            gitlab_tools.CachedGroup.create(r, self.groups_group.get)
            with contextlib.suppress(AttributeError):
                del self.groups
        r.create = create

        def delete():
            gitlab_tools.CachedGroup.delete(r)
            with contextlib.suppress(AttributeError):
                del self.groups
        r.delete = delete

        return r

    def group_delete_all(self):
        for group_id in self.groups:
            self.group(group_id).delete()

    def create_groups_on_canvas(self, group_ids):
        '''
        Create (additional) additional groups with the given ids (e.g. range(50)) on Canvas.
        This uses the configured Canvas group set where students sign up for lab groups.
        Refreshes the Canvas cache and local cache of the group set (this part of the call may not be interrupted).
        '''
        group_names = general.sdict((group_id, self.config.group.name.print(group_id)) for group_id in group_ids)
        for group_name in group_names.values():
            if group_name in self.canvas_group_set.name_to_id:
                raise ValueError(
                    f'Group {group_name} already exists in '
                    f'Canvas group set {self.canvas_group_set.group_set.name}'
                )

        for group_name in group_names.values():
            self.canvas_group_set.create_group(group_name)
        self.canvas_group_set_refresh()
        with contextlib.suppress(AttributeError):
            del self.groups_on_canvas

    @functools.cached_property
    def groups_on_canvas(self):
        return dict(
            (self.config.group.name.parse(canvas_group.name), tuple(
                self.canvas_course.user_details[canvas_user_id]
                for canvas_user_id in self.canvas_group_set.group_users[canvas_group.id]
            ))
            for canvas_group in self.canvas_group_set.details.values()
        )

    def create_groups_from_canvas(self, delete_existing = False):
        if delete_existing:
            self.group_delete_all()
        groups_old = () if delete_existing else self.groups
        for (group_id, canvas_users) in self.groups_on_canvas.items():
            if not group_id in groups_old:
                self.group(group_id).create()

    @functools.cached_property
    def _gitlab_users(self):
        self.logger.info('Retrieving all users on Chalmers GitLab')
        return gitlab_tools.users_dict(self.gl.users)

    def gitlab_user(self, gitlab_username):
        '''
        Return the Chalmers GitLab user for a username, or None if none is found.

        Currently, this method uses a cached call retrieving all users on Chalmers GitLab.
        This takes about 1.5s.
        If the number of users on Chalmers GitLab grows significantly,
        it will be faster to switch to lookup calls for individual users.
        '''
        return None if gitlab_username is None else self._gitlab_users.get(gitlab_username)

    @functools.cached_property
    def canvas_user_by_gitlab_username(self):
        '''
        A dictionary mapping usernames on Chalmers GitLab to Canvas users.
        '''
        self.logger.debug('Creating dictionary mapping GitLab usernames to Canvas users')

        def f():
            user_sources = [self.canvas_course.student_details, self.canvas_course.teacher_details]
            for user in self.canvas_course.user_details.values():
                if any(user.id in user_source for user_source in user_sources):
                    yield (self.config.gitlab_username_from_canvas_user_id(self, user.id), user)
        return general.sdict(f())

    def gitlab_user_by_canvas_id(self, canvas_id):
        '''Returns the Chalmers GitLab user for a given Canvas user id, or None if none is found.'''
        gitlab_username = self.config.gitlab_username_from_canvas_user_id(self, canvas_id)
        if gitlab_username is None:
            None

        return self.gitlab_user(gitlab_username)

    def gitlab_user_by_canvas_name(self, canvas_name):
        '''Returns the Chalmers GitLab user for a given full name on Canvas.'''
        canvas_id = self.canvas_course.user_name_to_id[canvas_name]
        return self.gitlab_user_by_canvas_id(canvas_id)

    def canvas_user_informal_name(self, user):
        '''
        Find the informal name of a user on Chalmers.
        Uses self.config.names_informal.
        Defaults to the first name as given on Canvas.
        '''
        try:
            return self.config.names_informal.print(user.name)
        except KeyError:
            return self.canvas_course.user_str_informal(user.id)

    @contextlib.contextmanager
    def invitation_history(self, path):
        try:
            with path.open() as file:
                history = json.load(file)
        except FileNotFoundError:
            self.logger.warning(
                f'Invitation history file {shlex.quote(str(path))} not found; '
                'a new one while be created.'
            )
            history = dict()
        try:
            yield history
        finally:
            with atomicwrites.atomic_write(path, overwrite = True) as file:
                json.dump(history, file, ensure_ascii = False, indent = 4)

    def get_invitations(self, entity):
        '''
        The argument entity is a GitLab group or project object.
        Returns a dictionary mapping email addresses to an invitation in entity.
        '''
        return general.sdict(
            (invitation['invite_email'], invitation)
            for invitation in gitlab_tools.invitation_list(self.gl, entity)
        )

    def add_teachers_to_gitlab(self):
        '''
        Add or invite examiners, teachers, and TAs from Chalmers/GU Canvas to the graders group on Chalmers GitLab.
        This only sends invitiations or adds users for new graders.
        Existing members of the grader group not on Canvas are not removed.
        Outdated or unrecognized invitations are removed.

        Improved version of invite_teachers_to_gitlab that uses gitlab username resolution from a Canvas user.
        Does not need a ledger of past invitations.
        '''
        self.logger.info('adding teachers from Canvas to the grader group')

        members = gitlab_tools.members_dict(self.graders_group.lazy)
        invitations = self.get_invitations(self.graders_group.lazy)

        # Returns the set of prior invitation emails still valid.
        def invite():
            for user in self.canvas_course.teachers:
                gitlab_username = self.config.gitlab_username_from_canvas_user_id(self, user.id)
                gitlab_user = self.gitlab_user(gitlab_username)
                if not gitlab_username in members:
                    if gitlab_user:
                        self.logger.debug(f'adding {user.name}')
                        with gitlab_tools.exist_ok():
                            self.graders_group.lazy.members.create({
                                'user_id': gitlab_user.id,
                                'access_level': gitlab.const.OWNER_ACCESS,
                            })
                    else:
                        invitation = invitations.get(user.email)
                        if invitation:
                            yield user.email
                        else:
                            self.logger.debug(f'inviting {user.name} via {user.email}')
                            with gitlab_tools.exist_ok():
                                gitlab_tools.invitation_create(
                                    self.gl,
                                    self.graders_group.lazy,
                                    user.email,
                                    gitlab.const.OWNER_ACCESS,
                                )

        for email in invitations.keys() - invite():
            self.logger.debug(f'deleting obsolete invitation of {email}')
            with gitlab_tools.exist_ok():
                gitlab_tools.delete(self.gl, self.graders_group.lazy, email)

    def invite_teachers_to_gitlab(self, path_invitation_history = None):
        '''
        Update invitations of examiners, teachers, TAs from Chalmers/GU Canvas to the graders group on Chalmers GitLab.
        The argument 'path_invitation_history' is to a pretty-printed JSON file that is used
        (read and written) by this method as a ledger of performed invitations.
        This is necessary because Chalmers provides no way of connecting
        a teacher on Chalmers/GU Canvas with a user on GitLab Chalmers.

        If path_invitation_history is None, it defaults to self.dir / teacher_invitation_history
        where self.dir is the directory for the course on the local filesystem (specified in the constructor).

        The ledger path_invitation_history is different from the one used by the method invite_students_to_gitlab.
        It also uses a different format.
        TODO: possibly change to using a single ledger for GitLab invitations for this the whole Canvas course.

        The file path_invitation_history is a JSON-encoded dictionary mapping Canvas user id to user entries.
        A user entry is a dictionary with keys:
        * 'name': the teacher name (only for informational purposes),
        * 'invitations': a dictionary mapping email addresses of the teacher
                         to values of the enumeration InvitationStatus.

        You can manually inspect the invitation_history to see invitation statuses.
        When this method is not running, you can also manually edit the file according to the above format.

        Deprecated.
        Use add add_teachers_to_gitlab instead.
        '''
        self.logger.info('inviting teachers from Canvas to the grader group')

        if path_invitation_history is None:
            path_invitation_history = self.dir / 'teacher_invitation_history'

        invitations_prev = self.get_invitations(self.graders_group.lazy)
        with self.invitation_history(path_invitation_history) as history:
            for user in self.canvas_course.teacher_details.values():
                history_user = history.setdefault(str(user.id), dict())
                history_user['name'] = user.name
                invitations_by_email = history_user.setdefault('invitations_by_email', dict())

                # Check status of live invitations and revoke those for old email addresses.
                for (email, status) in list(invitations_by_email.items()):
                    if status == InvitationStatus.LIVE.value:
                        invitation = invitations_prev.get(email)
                        if not invitation:
                            self.logger.debug(f'marking invitation of {email} as possibly accepted')
                            invitations_by_email[email] = InvitationStatus.POSSIBLY_ACCEPTED
                        elif not email == user.email:
                            self.logger.debug(f'deleting obsolete invitation of {email}')
                            try:
                                gitlab_tools.invitation_delete(self.gl, self.graders_group.lazy, email)
                                del invitations_by_email[email]
                            except gitlab.exceptions.GitlabCreateError as e:
                                if e.response_code == 404:
                                    invitations_by_email[email] = InvitationStatus.POSSIBLE_ACCEPTED
                                else:
                                    raise

                # Invite teacher to current group, if not already done.
                if not user.email in invitations_by_email:
                    self.logger.debug(f'creating invitation of {user.email}')
                    gitlab_tools.invitation_create(
                        self.gl,
                        self.graders_group.lazy,
                        user.email,
                        gitlab.const.OWNER_ACCESS,
                    )
                    invitations_by_email[user.email] = InvitationStatus.LIVE

                if not invitations_by_email:
                    history.pop(str(user.id))

    def recreate_student_invitations(self, keep_after = None):
        '''
        Recreate student invitations to groups on Chalmers GitLab.
        Since GitLab does not expose an API for resending invitations,
        we delete and recreate invitations instead.

        If the date keep_after is given (instance of datetime.datetime),
        only those invitations are recreated that have been created before the given date.
        '''
        earlier_than = '' if keep_after is None else f' earlier than {keep_after}'
        self.logger.info(f'recreating student invitations{earlier_than}.')

        for group_id in self.groups:
            entity = self.group(group_id).lazy
            entity_name = f'{self.config.group.name.print(group_id)} on GitLab'
            for invitation in self.get_invitations(entity).values():
                created_at = dateutil.parser.parse(invitation['created_at'])
                if keep_after is None or created_at < keep_after:
                    email = invitation['invite_email']
                    self.logger.info(f'Recreating invitation from {created_at} of {email} to {entity_name}.')
                    with gitlab_tools.exist_ok():
                        gitlab_tools.invitation_delete(self.gl, entity, email)
                    try:
                        with gitlab_tools.exist_ok():
                            gitlab_tools.invitation_create(self.gl, entity, email, gitlab.const.DEVELOPER_ACCESS)
                    except gitlab.exceptions.GitlabCreateError as e:
                        self.logger.error(str(e))

    def sync_students_to_gitlab(self, *, add = True, remove = True, restrict_to_known = True):
        '''
        Synchronize Chalmers GitLab student group membership according to the group membership on Canvas.

        If add is True, this adds missing members of groups on GitLab.
        An invitation is sent if a GitLab account is not found.
        If remove is True, this removes invitations and members not belonging to groups on GitLab.
        If any of these are False, a warning is logged instead of performing the action.

        If restrict_to_known is True, removals are restricted to invitations
        and members recognized as belonging to students in the Canvas course.
        This is recommended in case there are students participating
        in the labs that are not registered in the Canvas course.
        However, a registered student can then contrive to obtain duplicate group memberships
        by changing their primary email address on Canvas prior to changing groups and accepting invitations.

        This method is simpler than invite_students_to_gitlab.
        It does not use a ledger of past invitations.
        However, it only works properly if we can resolve Canvas students to Chalmers GitLab accounts.

        Call sync_students_to_gitlab(all = False, remove = False, restrict_to_known = False)
        to obtain (via logged warnings) a report of group membership deviations.
        '''
        self.logger.info('synchronizing students from Canvas groups to GitLab group')

        # Resolve Canvas user ids to GitLab usernames and email addresses.
        # If skip_email, is true, don't collect the email address if a GitLab username is found.
        # Returns dictionaries mapping a key to a tuple whose first element is the Canvas user
        # and whose remaining elements specify details of the key.
        #
        # This skips user ids that cannot be resolved to Canvas users.
        # Such a case can happen if a student joins a group and then later leaves the course
        # or has enrollment status reset to "pending" (that happened once, not sure how?).
        def resolve(user_ids, skip_email):
            gitlab_usernames = dict()
            emails = dict()
            for user_id in user_ids:
                try:
                    user = self.canvas_course.user_details[user_id]
                except KeyError:
                    continue
                gitlab_username = self.config.gitlab_username_from_canvas_user_id(self, user_id)

                # Only allow running with remove option if we can resolve GitLab student usernames.
                if remove and gitlab_username is None:
                    raise ValueError('called with remove option, but cannot resolve GitLab username of {user.name}')

                gitlab_user = self.gitlab_user(gitlab_username)
                if gitlab_user:
                    gitlab_usernames[gitlab_user.username] = (user, gitlab_user, )
                if not (gitlab_user and skip_email):
                    emails[user.email] = (user, )
            return (gitlab_usernames, emails)

        (
            student_gitlab_usernames,
            student_emails,
        ) = resolve(self.canvas_course.student_details, False)

        def str_with_user_details(s, user_tuple):
            details = user_tuple[0].name if user_tuple else 'unknown Canvas student'
            return f'{s} ({details})'

        def user_str_from_email(email):
            return str_with_user_details(email, student_emails.get(email))

        def user_str_from_gitlab_username(gitlab_username):
            return str_with_user_details(
<<<<<<< HEAD
                gitlab_tools.format_username(gitlab_username),
=======
                gitlab_tools.format_given_username(gitlab_username),
>>>>>>> cf22ec7e
                student_gitlab_usernames.get(gitlab_username),
            )

        for canvas_group in self.canvas_group_set.details.values():
            group_id = self.config.group.name.parse(canvas_group.name)
            users = self.canvas_group_set.group_users[canvas_group.id]

            entity = self.group(group_id).lazy
            entity_name = f'{self.config.group.name.print(group_id)} on GitLab'

            # Current members and invitations.
            # If restrict_to_known holds, restricts to gitlab users and email addresses
            # recognized as belonging to Canvas students.
            self.logger.debug(f'checking {entity_name}')
            members = dict(
                (gitlab_user.username, gitlab_user)
                for gitlab_user in gitlab_tools.members_dict(entity).values()
                if general.when(restrict_to_known, gitlab_user.username in student_gitlab_usernames)
            )
            invitations = set(
                email
                for email in self.get_invitations(entity)
                if general.when(restrict_to_known, email in student_emails)
            )

            # Desired members and invitations.
            (
                members_desired,
                invitations_desired,
            ) = resolve(users, True)

            for email in invitations - invitations_desired.keys():
                if remove:
                    self.logger.warning(f'deleting invitation of {user_str_from_email(email)} to {entity_name}')
                    with gitlab_tools.exist_ok():
                        gitlab_tools.invitation_delete(self.gl, entity, email)
                else:
                    self.logger.warning(f'extra invitation of {user_str_from_email(email)} to {entity_name}')

            for gitlab_username in members.keys() - members_desired.keys():
                if remove:
                    gitlab_user = members[gitlab_username]
                    self.logger.warning(
                        f'removing {user_str_from_gitlab_username(gitlab_username)} from {entity_name}'
                    )
                    with gitlab_tools.exist_ok():
                        entity.members.delete(gitlab_user.id)
                else:
                    self.logger.warning(
                        f'extra member {user_str_from_gitlab_username(gitlab_username)} of {entity_name}'
                    )

            for email in invitations_desired.keys() - invitations:
                if add:
                    self.logger.info(f'inviting {user_str_from_email(email)} to {entity_name}')
                    try:
                        with gitlab_tools.exist_ok():
                            gitlab_tools.invitation_create(self.gl, entity, email, gitlab.const.DEVELOPER_ACCESS)
                    except gitlab.exceptions.GitlabCreateError as e:
                        self.logger.error(str(e))
                else:
                    self.logger.warning(f'missing invitation of {user_str_from_email(email)} to {entity_name}')

            for gitlab_username in members_desired.keys() - members.keys():
                if add:
                    (_, gitlab_user, ) = members_desired[gitlab_username]
                    self.logger.info(f'adding {user_str_from_gitlab_username(gitlab_username)} to {entity_name}')
                    with gitlab_tools.exist_ok():
                        entity.members.create({
                            'user_id': gitlab_user.id,
                            'access_level': gitlab.const.DEVELOPER_ACCESS,
                        })
                else:
                    self.logger.warning(
                        f'missing member {user_str_from_gitlab_username(gitlab_username)} of {entity_name}'
                    )

    def invite_students_to_gitlab(self, path_invitation_history):
        '''
        Update invitations of students from Chalmers/GU Canvas signed up
        for lab groups to the corresponding groups on Chalmers GitLab.
        The argument 'path_invitation_history' is to a pretty-printed JSON file that is used
        (read and written) by this method as a ledger of performed invitations.
        This is necessary because Chalmers provides no way of connecting
        a student on Chalmers/GU Canvas with a user on GitLab Chalmers.

        If path_invitation_history is None, it defaults to self.dir / student_invitation_history
        where self.dir is the directory for the course on the local filesystem (specified in the constructor).

        For each student, we consider:
        * the current group membership on Canvas,
        * the past membership invitations according to invitation_history,
        * which of the groups in invitation_history they are still a member of on GitLab.

        The file path_invitation_history is a JSON-encoded dictionary mapping Canvas user id to user entries.
        A user entry is a dictionary with keys:
        * 'name': the student name (only for informational purposes),
        * 'invitations': a dictionary mapping group names to past invitation dictionaries.
        A past invitation dictionary maps email addresses of
        the student to values of the enumeration InvitationStatus.

        You can manually inspect the invitation_history to see invitation statuses.
        When this method is not running, you can also manually edit the file according to the above format.

        In the future, this method may be extended to allow for project-based membership
        for students that change groups midway through the course.

        The method sync_students_to_gitlab provides a simpler alternative approach
        that works under different assumptions.
        '''
        self.logger.info('inviting students from Canvas groups to GitLab groups')

        if path_invitation_history is None:
            path_invitation_history = self.dir / 'student_invitation_history'

        with self.invitation_history(path_invitation_history) as history:
            for user in self.canvas_course.user_details.values():
                history_user = history.setdefault(str(user.id), dict())
                history_user['name'] = user.name

                def group_id_from_canvas():
                    canvas_group_id = self.canvas_group_set.user_to_group.get(user.id)
                    if canvas_group_id is None:
                        return None
                    return self.config.group.name.parse(self.canvas_group_set.details[canvas_group_id].name)
                group_id_current = group_id_from_canvas()

                # Include current group in the following iteration.
                stored_invitations = history_user.setdefault('invitations', dict())
                if group_id_current is not None:
                    stored_invitations.setdefault(self.config.group.name.print(group_id_current), dict())

                for (group_name, invitations_by_email) in stored_invitations.items():
                    group_id = self.config.group.name.parse(group_name)
                    invitations_prev = self.get_invitations(self.group(group_id).lazy)

                    # Check status of live invitations and revoke those for email addresses or groups.
                    for (email, status) in list(invitations_by_email.items()):
                        if status == InvitationStatus.LIVE.value:
                            invitation = invitations_prev.get(email)
                            if not invitation:
                                self.logger.debug(f'marking invitation of {email} to {group_name} as possibly accepted')
                                invitations_by_email[email] = InvitationStatus.POSSIBLY_ACCEPTED
                            elif not (email == user.email and group_id == group_id_current):
                                self.logger.debug(f'deleting outdated invitation of {email} to {group_name}')
                                try:
                                    gitlab_tools.invitation_delete(self.gl, self.group(group_id).lazy, email)
                                    del invitations_by_email[email]
                                except gitlab.exceptions.GitlabDeleteError as e:
                                    if e.response_code == 404:
                                        invitations_by_email[email] = InvitationStatus.POSSIBLE_ACCEPTED
                                    else:
                                        raise

                    # Invite student to current group, if not already done.
                    if group_id == group_id_current:
                        if not user.email in invitations_by_email:
                            self.logger.debug(f'creating invitation of {user.email} to {group_name}')
                            with gitlab_tools.exist_ok():
                                gitlab_tools.invitation_create(
                                    self.gl,
                                    self.group(group_id).lazy,
                                    user.email,
                                    gitlab.const.DEVELOPER_ACCESS,
                                )
                            invitations_by_email[user.email] = InvitationStatus.LIVE

                    if not invitations_by_email:
                        del stored_invitations[group_name]

                if not stored_invitations:
                    history.pop(str(user.id))

    def student_members(self, cached_entity):
        '''
        Get the student members of a group or project.
        We approximate this as meaning members that have developer or maintainer rights.
        '''
        return gitlab_tools.members_from_access(
            cached_entity.lazy,
            [gitlab.const.DEVELOPER_ACCESS, gitlab.const.MAINTAINER_ACCESS]
        )

    def student_projects(self):
        '''A generator for all contained student group projects.'''
        for lab in self.labs.values():
            yield from lab.student_groups

    @functools.cached_property
    def hook_netloc_default(self):
        return print_parse.NetLoc(
            host = ip_tools.get_local_ip_routing_to(self.gitlab_netloc),
            port = self.config.webhook.local_port,
        )

    def hook_normalize_netloc(self, netloc = None):
        '''
        Normalize the given net location.

        If netloc is not given, it is set as follows:
        * ip address: address of the local interface routing to git.chalmers.se,
        * port: as configured in course configuration.
        '''
        if netloc is None:
            netloc = self.hook_netloc_default
        return print_parse.netloc_normalize(netloc)

    def hooks_create(self, netloc = None):
        '''
        Create webhooks in all group project in this course on GitLab with the given net location.
        See group_project.GroupProject.hook_create.
        Returns a dictionary mapping each lab to a dictionary mapping each group id to a hook.

        Use this method only if you intend to create and
        delete webhooks over separate program invocations.
        Otherwise, the context manager hooks_manager is more appropriate.

        If 'netloc' is None, uses the configured default (see Course.hook_normalize_netloc).
        '''
        self.logger.info('Creating project hooks in all labs')
        hooks = dict()
        try:
            for lab in self.labs.values():
                hooks[lab.id] = lab.hooks_create(netloc = netloc)
            return hooks
        except:  # noqa: E722
            for (lab_id, hook) in hooks.items():
                self.labs[lab_id].hooks_delete(hook, netloc = netloc)
            raise

    def hooks_delete(self, hooks, netloc = None):
        '''
        Delete webhooks in student projects in labs in this course on GitLab.
        Takes a dictionary mapping each lab id to a dictionary mapping each group id to its hook.
        See group_project.GroupProject.hook_delete.
        '''
        self.logger.info('Deleting project hooks in all labs')
        for lab in self.labs.values():
            lab.hooks_delete(hooks[lab.id], netloc = netloc)

    def hooks_delete_all(self, except_for = ()):
        '''
        Delete all webhooks in all group project in all labs set up with the given netloc on GitLab.
        See group_project.GroupProject.hook_delete_all.
        '''
        self.logger.info('Deleting all project hooks in all labs')
        for lab in self.labs.values():
            lab.hooks_delete_all(except_for = except_for)

    def hooks_ensure(self, netloc = None, sample_size = 10):
        '''
        Ensure that all hooks for student projects in this course are correctly configured.
        By default, only a random sample is checked.

        If 'netloc' is None, uses the configured default (see Course.hook_normalize_netloc).

        If sample_size is None, checks all student projects.
        '''
        self.logger.info('Ensuring webhook configuration.')
        if sample_size is None:
            for group in self.student_projects():
                group.hook_ensure(netloc = netloc)
        else:
            netloc = self.hook_normalize_netloc(netloc = netloc)
            all_groups = list(self.student_projects())
            random_sample = random.sample(all_groups, min(len(all_groups), sample_size))
            try:
                for group in random_sample:
                    group.check_hooks(netloc = netloc)
            except ValueError as e:
                self.logger.info(
                    f'Hook configuration for {group.name} in {group.lab.name} incorrect: {str(e)}'
                )
                self.hooks_delete_all()
                self.hooks_create(netloc = netloc)

    @contextlib.contextmanager
    def hooks_manager(self, netloc = None):
        '''
        A context manager for installing GitLab web hooks for all student projects in all lab.
        This is an expensive operation, setting up and cleaning up costs one HTTP call per project.
        Yields a dictionary mapping each lab id to a dictionary mapping each group id
        to the hook installed in the project of that group.

        If 'netloc' is None, uses the configured default (see Course.hook_normalize_netloc).
        '''
        self.logger.info('Creating project hooks in all labs')
        try:
            with contextlib.ExitStack() as stack:
                def f():
                    for lab in self.labs.values():
                        yield (lab.id, stack.enter_context(lab.hook_manager(netloc = netloc)))
                yield dict(f())
        finally:
            self.logger.info('Deleted project hooks in all labs')

    def parse_hook_event(self, hook_event, lab_full_id, group_id_gitlab, strict = False):
        '''
        Arguments:
        * hook_event:
            Dictionary (decoded JSON).
            Event received from a webhook in this course.
        * lab_full_id:
            Lab id as appearing in the project path of the event.
        * group_id_gitlab:
            Group id as appearing in the project path of the event.
        * strict:
            Whether to fail on unknown events.

        Returns an iterator of pairs of:
        - an instance of events.CourseEvent,
        - a callback function to handle the event.
        These are the course events triggered by the webhook event.

        Uses self.graders, which takes an HTTP call
        to compute the first time it is accessed.
        Make sure to precompute this attribute before you
        call this method in a time-sensitive environment.
        '''
        # Parse the lab and group id.
        lab_id = self.config.lab.full_id.parse(lab_full_id)
        group_id = self.config.group.id_gitlab.parse(group_id_gitlab)

        # Delegate event to lab.
        lab = self.labs.get(lab_id)
        if lab is not None:
            yield from webhook_listener.map_with_callback(
                lab.course_event,
                lab.parse_hook_event(hook_event, group_id, strict = strict),
            )
        else:
            if strict:
                raise ValueError(f'Unknown lab id {lab_id}')

            self.logger.warning(f'Received webhook event for unknown lab id {lab_id}.')
            self.logger.debug(f'Webhook event:\n{hook_event}')

    @property
    def program_event(self):
        return lambda course_event: events.ProgramEventInCourse(
            course_dir = self.dir,
            course_event = course_event,
        )

    @functools.cached_property
    def grading_spreadsheet(self):
        return grading_sheet.GradingSpreadsheet(self.config)

    def grading_template_issue_parser(self, parsed_issues):
        '''Specialization of parse_issues for the grading template issue.'''
        def parser(issue):
            self.config.grading_response_template.parse(issue.title)
            return ((), issue)

        return functools.partial(self.parse_issues, 'grading template', parser, parsed_issues)

    def setup(self, use_live_submissions_table = True):
        '''Sets up all labs.'''
        for lab in self.labs.values():
            lab.setup(use_live_submissions_table = use_live_submissions_table)

    def initial_run(self):
        '''Does initial runs of all labs.'''
        for lab in self.labs.values():
            lab.initial_run()

    def run_event_loop(self, netloc = None):
        '''
        Run the event loop.

        This method only returns after an event of
        kind TerminateProgram has been processed.

        The event loop starts with processing of all labs.
        So it is unnecessary to prefix it with a call to initial_run.

        Arguments:
        * netloc:
            The local net location to listen to for webhook notifications.
            If 'netloc' is None, uses the configured default (see Course.hook_normalize_netloc).
        '''
        # List of context managers for managing threads we create.
        thread_managers = []

        # The event queue.
        self.event_queue = subsuming_queue.SubsumingQueue()

        def shutdown():
            self.event_queue.add((events.TerminateProgram(), None))

        # Set up the server for listening for group project events.
        def add_webhook_event(hook_event):
            for result in webhook_listener.parse_hook_event(
                courses_by_groups_path = {self.config.path.groups: self},
                hook_event = hook_event,
                strict = False
            ):
                self.event_queue.add(result)
        netloc = self.hook_normalize_netloc(netloc)
        webhook_listener_manager = webhook_listener.server_manager(
            netloc,
            self.config.webhook.secret_token,
            add_webhook_event,
        )
        with webhook_listener_manager as self.webhook_server:
            def webhook_server_run():
                try:
                    self.webhook_server.serve_forever()
                finally:
                    shutdown()
            self.webhook_server_thread = threading.Thread(
                target = webhook_server_run,
                name = 'webhook-server-listener',
            )
            thread_managers.append(general.add_cleanup(
                threading_tools.thread_manager(self.webhook_server_thread),
                self.webhook_server.shutdown,
            ))

            # Set up program termination timer.
            if self.config.webhook.event_loop_runtime is not None:
                self.shutdown_timer = threading_tools.Timer(
                    self.config.webhook.event_loop_runtime,
                    shutdown,
                    name = 'shutdown-timer',
                )
                thread_managers.append(threading_tools.timer_manager(self.shutdown_timer))

            # Set up lab refresh event timers and add initial lab refreshes.
            def refresh_lab(lab):
                self.event_queue.add((
                    self.program_event(lab.course_event(events.RefreshLab())),
                    lab.refresh_lab,
                ))
            delays = more_itertools.iterate(
                lambda x: x + self.config.webhook.first_lab_refresh_delay,
                datetime.timedelta()
            )
            for lab in self.labs.values():
                if lab.config.refresh_period is not None:
                    refresh_lab(lab)
                    lab.refresh_timer = threading_tools.Timer(
                        lab.config.refresh_period + next(delays),
                        refresh_lab,
                        args = [lab],
                        name = f'lab-refresh-timer<{lab.name}>',
                        repeat = True,
                    )
                    thread_managers.append(threading_tools.timer_manager(lab.refresh_timer))

            # Start the threads.
            with contextlib.ExitStack() as stack:
                for manager in thread_managers:
                    stack.enter_context(manager)

                # The event loop.
                while True:
                    self.logger.info('Waiting for event.')
                    (event, callback) = self.event_queue.remove()
                    if isinstance(event, events.TerminateProgram):
                        self.logger.info('Program termination event received, shutting down.')
                        return

                    self.logger.info(f'Handling event {event}')
                    callback()

    @contextlib.contextmanager
    def error_reporter(self, spreadsheet_id, sheet_id = 0):
        '''
        A context manager for reporting program errors via a Google sheet.
        Use change notifications on Google sheets to get notifications on failure.
        '''
        import traceback
        import google_tools.sheets

        # Shortcut
        spreadsheets = grading_sheet.GradingSpreadsheet(self.config).google

        try:
            yield
        except Exception:
            report = traceback.format_exc()
            google_tools.sheets.batch_update(
                spreadsheets,
                spreadsheet_id,
                [google_tools.sheets.request_update_cell_user_entered_value(
                    google_tools.sheets.cell_value(report), sheet_id, 0, 0
                )]
            )
            raise<|MERGE_RESOLUTION|>--- conflicted
+++ resolved
@@ -608,11 +608,7 @@
 
         def user_str_from_gitlab_username(gitlab_username):
             return str_with_user_details(
-<<<<<<< HEAD
-                gitlab_tools.format_username(gitlab_username),
-=======
                 gitlab_tools.format_given_username(gitlab_username),
->>>>>>> cf22ec7e
                 student_gitlab_usernames.get(gitlab_username),
             )
 
