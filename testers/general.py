--- conflicted
+++ resolved
@@ -364,11 +364,7 @@
 
         err = self.filter_errors(read_file("file_err"))
         if err:
-<<<<<<< HEAD
             yield general.join_lines(['Error stream:'])
-=======
-            yield general.join_lines(["Errors:"])
->>>>>>> 84c3e286
             yield markdown.escape_code_block(err)
 
         def result_msg():
