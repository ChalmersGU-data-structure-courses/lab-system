import dataclasses
import functools
import itertools
import logging
from typing import Any, Callable

import atomicwrites
import json

import print_parse

logger = logging.getLogger(__name__)

@dataclasses.dataclass
class GDPRCoding:
    # Printer-parser that encodes identifiers for use in non-GDPR-cleared documents.
    # The most common example is Google Sheets.
    identifier: print_parse.PrintParse

    # Sort key to use for the encoded identifiers.
    sort_key: Callable[Any, Any] = lambda x: x

class NameCoding:
    encode: dict[Any, str]
    decode: dict[str, Any]

    def __init__(self, path, first_and_last_name):
        '''
        Arguments:
        * path:
              Persistent location to use to store this name coding.
              This is needed to reconstruct the mapping over program starts.
        * first_and_last_name:
              Function from ids to pairs of strings.
              Returns the pair of the first name and last name of the given id.

        The coding will attempt to use name initials.
        '''
        self.path = path
        self.first_and_last_name = first_and_last_name

        self._load()

    @functools.cached_property
    def gdpr_coding(self):
        return GDPRCoding(
            identifier = print_parse.PrintParse(
                print = self.encode.__getitem__,
                parse = self.decode.__getitem__,
            ),
            sort_key = lambda s: (s[1], s[0], 0 if len(s) == 2 else int(s[2:])),
        )

    def _load(self):
        try:
            with self.path.open() as file:
                self.encode = json.load(file)
        except FileNotFoundError:
            self.encode = dict()

        self.decode = {code: id for (id, code) in self.encode.items()}

    def _save(self):
        with atomicwrites.atomic_write(self.path, overwrite = True) as file:
            json.dump(self.encode, file, ensure_ascii = False, indent = 4)

    def _add(self, id):
        (name_first, name_last) = self.first_and_last_name(id)

        def codings():
            initials = name_first[0].upper() + name_last[0].upper()
            yield initials
            for i in itertools.count(1):
                yield initials + str(i)

        for coding in codings():
            if not coding in self.decode:
                logger.debug(f'Adding coding {coding} for {id}')
                self.encode[id] = coding
                self.decode[coding] = id
                break

    def add_ids(self, ids):
<<<<<<< HEAD
=======
        ids = list(ids)
>>>>>>> 2a3d72a4
        logger.debug(f'Ensuring codings for: {ids}')
        def key(id):
            (name_first, name_last) = self.first_and_last_name(id)
            return (name_last, name_first)

        for id in sorted(ids, key = key):
            if not id in self.encode:
                self._add(id)

        self._save()<|MERGE_RESOLUTION|>--- conflicted
+++ resolved
@@ -81,10 +81,7 @@
                 break
 
     def add_ids(self, ids):
-<<<<<<< HEAD
-=======
         ids = list(ids)
->>>>>>> 2a3d72a4
         logger.debug(f'Ensuring codings for: {ids}')
         def key(id):
             (name_first, name_last) = self.first_and_last_name(id)
