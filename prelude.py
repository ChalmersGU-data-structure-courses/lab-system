import logging

from gitlab_config_personal import *
import course

import lp2.config as config

logging.basicConfig()
logging.getLogger().setLevel(logging.INFO)

c = course.Course(config, 'lp2')

import lp2.config as config
c = course.Course(config, 'lp2')
l = c.labs[1]

# How to deploy a new lab:
# 1. Make sure repository ~/labs is up to date.
# 2. Run `make problem solution` in the labs repository.
# 3  Uncomment lab configuration in the config file lp2/config.py
<<<<<<< HEAD
# 4. l = course_object.labs[lab_number]
# 5. l.deploy()
# If something goes wrong, you can start from scratch by running l.gitlab_group.delete().
=======
# 4. Deploy the lab l: l.deploy()
# 5. To start from scratch: l.gitlab_group.delete() and l.repo_delete()
>>>>>>> ded81e9a

# How to interact with the event loop:
# * Unit files are here:
#   - ~/.local/share/systemd/user/lab-system.service
# * After editing unit files, reload them using:
#     systemctl --user daemon-reload
# * Event loop can be controlled using:
#     systemctl --user start/stop/restart/status
# * Event loop log:
#     info level: journalctl --user-unit lab-system
#     debug level: ~/lab-system/lp2/log/

# How to hotfix labs that are already shared with the students:
# 1. Call Lab.update_groups_problem to fast-forward the protected problem branches in the student groups.
# 2. Call Lab.merge_groups_problem_into_main to hotfix main branch in student projects.

# Manual syncing of students from Canvas:
#l.sync_students_to_gitlab(add = True, remove = True)

# Manual processing of submissions:
#l.setup()
#l.repo_fetch_all()
#l.parse_request_tags(from_gitlab = False)
#l.parse_requests_and_responses(from_gitlab = False)
#l.process_requests()<|MERGE_RESOLUTION|>--- conflicted
+++ resolved
@@ -18,14 +18,9 @@
 # 1. Make sure repository ~/labs is up to date.
 # 2. Run `make problem solution` in the labs repository.
 # 3  Uncomment lab configuration in the config file lp2/config.py
-<<<<<<< HEAD
 # 4. l = course_object.labs[lab_number]
 # 5. l.deploy()
-# If something goes wrong, you can start from scratch by running l.gitlab_group.delete().
-=======
-# 4. Deploy the lab l: l.deploy()
-# 5. To start from scratch: l.gitlab_group.delete() and l.repo_delete()
->>>>>>> ded81e9a
+# If something goes wrong, you can start from scratch by running l.gitlab_group.delete() and l.repo_delete()
 
 # How to interact with the event loop:
 # * Unit files are here:
