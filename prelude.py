import logging

import course
from gitlab_config_personal import *

logging.basicConfig()
logging.getLogger().setLevel(logging.INFO)

# ACTION to get started:
# * See README.md for general information.
# * Replace <course code> by sensible folder name.
# * Instantiate gitlab_config.py.template as <course code>/config.py.
# * If you want to use systemd to run the event loop:
#   Instantiate systemd_unit_file.service.template as e.g. <course code>/lab-system.service.

<<<<<<< HEAD
import dat151.config as config

c = course.Course(config, 'dat151')
l = c.labs[2]
=======
# ACION: instantiate and uncomment below statements for concrete instance.
# import <course code>.config as config

# print('Defined variables:')

# c = course.Course(config, '<course code>')
# print(f"  c: Course <{c.dir}>")

# l = c.labs[1]
# print(f"  l: Lab <{l.name}>")
>>>>>>> 84c3e286

# How to deploy a new lab:
# 1. Make sure repository ~/labs is up to date.
# 2. Run `make problem solution` in the labs repository.
# 3  Uncomment lab configuration in the config file lp2/config.py
# 4. Deploy the lab l: l.deploy()
# 5. To start from scratch: l.gitlab_group.delete() and l.repo_delete()

# How to interact with the event loop:
# * Unit files are here:
#   - ~/.local/share/systemd/user/lab-system.service
# * After editing unit files, reload them using:
#     systemctl --user daemon-reload
# * Event loop can be controlled using:
#     systemctl --user start/stop/restart/status
# * Event loop log:
#     info level: journalctl --user-unit lab-system
#     debug level: ~/lab-system/lp2/log/

# How to hotfix labs that are already shared with the students:
# 1. Call Lab.update_groups_problem to fast-forward the protected problem branches in the student groups.
# 2. Call Lab.merge_groups_problem_into_main to hotfix main branch in student projects.

# Manual syncing of students from Canvas:
# l.sync_students_to_gitlab(add = True, remove = True)

# Manual processing of submissions:
# l.setup()
# l.repo_fetch_all()
# l.parse_request_tags(from_gitlab = False)
# l.parse_requests_and_responses(from_gitlab = False)
# l.process_requests()<|MERGE_RESOLUTION|>--- conflicted
+++ resolved
@@ -13,23 +13,10 @@
 # * If you want to use systemd to run the event loop:
 #   Instantiate systemd_unit_file.service.template as e.g. <course code>/lab-system.service.
 
-<<<<<<< HEAD
 import dat151.config as config
 
 c = course.Course(config, 'dat151')
 l = c.labs[2]
-=======
-# ACION: instantiate and uncomment below statements for concrete instance.
-# import <course code>.config as config
-
-# print('Defined variables:')
-
-# c = course.Course(config, '<course code>')
-# print(f"  c: Course <{c.dir}>")
-
-# l = c.labs[1]
-# print(f"  l: Lab <{l.name}>")
->>>>>>> 84c3e286
 
 # How to deploy a new lab:
 # 1. Make sure repository ~/labs is up to date.
