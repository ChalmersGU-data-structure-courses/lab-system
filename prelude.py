import logging

import course
from gitlab_config_personal import *

import lp2.config as config

logging.basicConfig()
logging.getLogger().setLevel(logging.INFO)

c = course.Course(config, 'lp2')

<<<<<<< HEAD
import lp2.config as config
c = course.Course(config, 'lp2')
#l = c.labs[1]
=======
# ACION: instantiate and uncomment below statements for concrete instance.
# import <course code>.config as config

# print('Defined variables"')

# c = course.Course(config, '<course code>')
# print(f"  c: Course <{c.name}>")

# l = c.labs[1]
# print(f"  l: Lab <{c.name}>")
>>>>>>> 53959a4b

# How to deploy a new lab:
# 1. Make sure repository ~/labs is up to date.
# 2. Run `make problem solution` in the labs repository.
# 3  Uncomment lab configuration in the config file lp2/config.py
# 4. l = course_object.labs[lab_number]
# 5. l.deploy()
# If something goes wrong, you can start from scratch by running l.gitlab_group.delete() and l.repo_delete()

# How to interact with the event loop:
# * Unit files are here:
#   - ~/.local/share/systemd/user/lab-system.service
# * After editing unit files, reload them using:
#     systemctl --user daemon-reload
# * Event loop can be controlled using:
#     systemctl --user start/stop/restart/status
# * Event loop log:
#     info level: journalctl --user-unit lab-system
#     debug level: ~/lab-system/lp2/log/

# How to hotfix labs that are already shared with the students:
# 1. Call Lab.update_groups_problem to fast-forward the protected problem branches in the student groups.
# 2. Call Lab.merge_groups_problem_into_main to hotfix main branch in student projects.

# Manual syncing of students from Canvas:
# l.sync_students_to_gitlab(add = True, remove = True)

# Manual processing of submissions:
# l.setup()
# l.repo_fetch_all()
# l.parse_request_tags(from_gitlab = False)
# l.parse_requests_and_responses(from_gitlab = False)
# l.process_requests()<|MERGE_RESOLUTION|>--- conflicted
+++ resolved
@@ -10,22 +10,16 @@
 
 c = course.Course(config, 'lp2')
 
-<<<<<<< HEAD
+
 import lp2.config as config
+
+# print('Defined variables:')
+
 c = course.Course(config, 'lp2')
+print(f"  c: Course <{c.dir}>")
+
 #l = c.labs[1]
-=======
-# ACION: instantiate and uncomment below statements for concrete instance.
-# import <course code>.config as config
-
-# print('Defined variables"')
-
-# c = course.Course(config, '<course code>')
-# print(f"  c: Course <{c.name}>")
-
-# l = c.labs[1]
-# print(f"  l: Lab <{c.name}>")
->>>>>>> 53959a4b
+# print(f"  l: Lab <{l.name}>")
 
 # How to deploy a new lab:
 # 1. Make sure repository ~/labs is up to date.
