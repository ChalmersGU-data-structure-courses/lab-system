--- conflicted
+++ resolved
@@ -780,10 +780,6 @@
             force = False,
         ))
 
-<<<<<<< HEAD
-    def _hook_url(self, netloc):
-        return print_parse.url.print(print_parse.URL_HTTPS(netloc))
-=======
     def _hook_url(self, netloc = None):
         '''
         The URL to register for the given net location.
@@ -844,33 +840,25 @@
             [hook] = hook_list
 
             self.check_hook_configuration(hook)
->>>>>>> 9775ea3e
-
-    def hook_create(self, netloc):
+
+    def hook_create(self, netloc = None):
         '''
         Create webhook in the student project on GitLab with the given net location.
         The hook is triggered via HTTPS if tags are updated or issues are changed.
         The argument netloc is an instance of print_parse.NetLoc.
 
-<<<<<<< HEAD
-=======
         If 'netloc' is None, uses the configured default (see Course.hook_normalize_netloc).
 
->>>>>>> 9775ea3e
         Note: Due to a GitLab bug, the hook is not called when an issue is deleted.
               Thus, before deleting a response issue, you should first rename it
               (triggering the hook)  so that it is no longer recognized as a response issue.
         '''
-<<<<<<< HEAD
-        url = self._hook_url(netloc)
-=======
         url = self._hook_url(netloc = netloc)
->>>>>>> 9775ea3e
         self.logger.debug(f'Creating project hook with url {url}')
         return self.project.lazy.hooks.create({
             'url': url,
             'enable_ssl_verification': 'false',
-            'token': self.course.config.gitlab_webhook_secret_token,
+            'token': self.course.config.webhook.secret_token,
             'issues_events': 'true',
             'tag_push_events': 'true',
         })
@@ -880,11 +868,7 @@
         self.logger.debug(f'Deleting project hook {hook.id} with url {hook.url}')
         hook.delete()
 
-<<<<<<< HEAD
-    def hook_delete_all(self, netloc):
-=======
     def hooks_delete_all(self, hooks = None, except_for = ()):
->>>>>>> 9775ea3e
         '''
         Delete all webhook in the student project with the given netloc on GitLab.
         The argument netloc is an instance of print_parse.NetLoc.
@@ -893,13 +877,6 @@
         * when using hook_manager:
             if previous program runs where killed or stopped in a non-standard fashion
             that prevented cleanup and have left lingering webhooks.
-<<<<<<< HEAD
-        '''
-        url = self._hook_url(netloc)
-        for hook in self.project.lazy.hooks.list(all = True):
-            if hook.url == url:
-                self.hook_delete(hook)
-=======
 
         If 'hooks' is None, get the hooks from the project.
 
@@ -940,10 +917,9 @@
         except ValueError:
             self.hook_delete_all()
             self.hook_create(netloc = netloc)
->>>>>>> 9775ea3e
 
     @contextlib.contextmanager
-    def hook_manager(self, netloc):
+    def hook_manager(self, netloc = None):
         '''
         A context manager for a webhook.
         Encapsulates hook_create and hool_delete.
