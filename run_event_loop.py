#!/usr/bin/env python3
# PYTHON_ARGCOMPLETE_OK

import argparse
import os
from pathlib import Path

import argcomplete

p = argparse.ArgumentParser(
    add_help=False,
    description="Manage labs for specified courses in an event loop.",
    epilog="""
This Python script supports bash completion.
For this, python-argparse needs to be installed and configured.
See https://github.com/kislyuk/argcomplete for more information.
""",
)


def complete_nothing(**_kwargs):
    return []


g = p.add_argument_group(title="main options")

g.add_argument(
    "action",
    choices=["run", "create_webhooks", "delete_webhooks"],
    type=str,
    help="""
The action to perform.
---
'Run' runs the event loop.
If webhooks are missing or incorrectly configured, they are deleted and recreated.
The program exits on error.
---
'Create_webhooks' creates the necessary webhooks in the relevant projects.
Note that this will create redundant copies of webhooks if called multiple times without deletion.
---
'Delete_webhooks' deletes all webhooks in the relevant projects.
Use this to clean up after you stop running the event loop (unless you plan to restart it soon).
""",
)


def complete_local_dir(prefix, _action, _parser, _parsed_args):
    path = Path(prefix)
    if not prefix.endswith(os.sep):
        path = path.parent

    def options():
        for sub in path.iterdir():
            if sub.is_dir():
                if (sub / "config.py").is_file():
                    yield str(sub)
                yield str(sub) + "/"

    return list(options())


g.add_argument(
    "-d",
    "--dir",
    type=Path,
    dest="local_dir",
    action="append",
    required=True,
    help="""
Specify the local directory for a course.
This option may be specified multiple times with different values.
---
Needs to contain a Python file config.py specifying the course configuration.
This module will be imported by this program.
See gitlab_config.py.template for documentation of the configuration namespace.
---
This directory is where course-related data is stored and managed.
For example, each lab has a the local repository staging
the collection repository on GitLab Chalmers.
""",
).completer = complete_local_dir

g = p.add_argument_group(title="webhooks")

g.add_argument(
    "--disable-webhooks",
    action="store_true",
    dest="disable_webhooks",
    help="When running the event loop, do not configuration and use webhooks.",
)

local_port_default = 4200

g.add_argument(
    "-p",
    "--port",
    type=int,
    default=local_port_default,
    dest="port",
    help=f"""
The local port to listen at for webhook notifications from Chalmers GitLab.
Defaults to {local_port_default}.
""",
).completer = complete_nothing

g.add_argument(
    "-n",
    "--netloc",
    type=str,
    metavar="NETLOC",
    help="""
Network location in format to specify for setting up webhooks on Chalmers GitLab.
The format is <hostname>:<port> where the part :<port> may be omitted.
The hostname defaults to the local interface routing to Chalmers GitLab.
The port defaults to the value for --port.
---
This option is useful if you are behind network address translation (NAT).
In that case, you can specify a public network location on some server you have access to and use SSH port forwarding to forward connections to the specified network location to the computer running this program.
For example, you may specify `--netloc <public address>:<public port>` and run `ssh -R *:<public port>:localhost:4200 <user>@<public address>`.
---
This option is also useful if you have a dynamic IP that changes frequently and no fixed domain name that resolves to it.
In that case, you may want to follow a procedure as outlined above for the case of NAT to avoid frequent changes in webhook configuration.
---
Changes to the webhook network location are expensive.
On program start up, the configuration of each individual project needs to be updated.
(Group-level webhooks are only provided in the paid versions of GitLab.)
This is 1–3 API calls per project.
By default, a limit of 3600 API calls per hour is imposed.
""",
).completer = complete_nothing  # noqa: E501

g = p.add_argument_group(title="Canvas sync")

g.add_argument(
    "-s",
    "--sync-from-canvas",
    action="append",
    default=[],
    metavar="LAB_ID",
    dest="sync_from_canvas",
    help="""
Specify a lab id for which project membership should be synced from Canvas.
Only has an effect with --start-with-sync and/or --sync-period.
""",
).completer = complete_nothing

g.add_argument(
    "--start-with-sync",
    action="store_true",
    dest="start_with_sync",
    help="""
Synchronize user information from Canvas at the start of the event loop.
Teachers and teaching assistants on Canvas will be added or invited the course grader group.
Students will be added or invited to the lab(s) specified by --sync-from-canvas.
""",
).completer = complete_nothing

g.add_argument(
    "--sync-period",
    type=int,
    metavar="SECONDS",
    dest="sync_period",
    help="""
Synchronize user information from Canvas after every interval of this many seconds.
Teachers and teaching assistants on Canvas will be added or invited the course grader group.
Students will be added or invited to the lab(s) specified by --sync-from-canvas.
""",
).completer = complete_nothing

g = p.add_argument_group(title="other options")

g.add_argument(
    "-j",
    "--jobs",
    type=int,
    default=5,
    dest="jobs",
    help="""
Maximum number of parallel jobs to use for git fetches and pushes.
Defaults to 5, which currently (2021-12) seems to be the value of MaxSessions configured for sshd at Chalmers GitLab.
""",
).completer = complete_nothing

g.add_argument(
    "-r",
    "--run-time",
    type=float,
    dest="run_time",
    help="""
Run-time limit of the event loop in hours.
After this period elapses, the event loop terminates and the program exit.
By default, there is no run-time limit.
""",
).completer = complete_nothing

g = p.add_argument_group(title="help and debugging")
g.add_argument(
    "-e",
    "--error-spreadsheet",
    type=str,
    dest="error_spreadsheet",
    help="""
The ID of an optional Google spreadsheet to use for dumping error reports on run failure.
The sheet ID (gid) is assumed 0 for now (by default, this refers to the first sheet).

to be notified on run failure, configure change notifications in this spreadsheet:
* go to https://docs.google.com/spreadsheets/d/<ERROR_SPREADSHEET>,
* click on "tools", then on "notification rules",
* configure notifications (whenever changes are made, right away).
""",
)
g.add_argument(
    "-l",
    "--log-file",
    type=Path,
    dest="log_file",
    help="""
An optional log file to append debug level logging to.
This is in addition to the the logging printed to standard error by the --verbose option.
If this is an existing directory, it will be used for rotating log files.
""",
)
g.add_argument(
    "-h",
    "--help",
    action="help",
    help="""
Show this help message and exit.
""",
)
g.add_argument(
    "-v",
    "--verbose",
    action="count",
    default=0,
    help="""
Print INFO level (once specified) or DEBUG level (twice specified) logging on standard error.
""",
)


# Support for argcomplete.
try:
    argcomplete.autocomplete(p)
except ModuleNotFoundError:
    pass

args = p.parse_args()


# Argument parsing is done: expensive initialization can start now.
import contextlib
import datetime
import importlib
import logging
import logging.handlers

import course
import event_loop
import general
import ip_tools
import print_parse


# Configure logging.
def handlers():
    stderr_handler = logging.StreamHandler()
    args.verbose = min(args.verbose, 2)
    stderr_handler.setLevel(
        {
            0: logging.WARNING,
            1: logging.INFO,
            2: logging.DEBUG,
        }[min(args.verbose, 2)]
    )
    yield stderr_handler
    if args.log_file:
        if args.log_file.is_dir():
            yield logging.handlers.RotatingFileHandler(
                args.log_file / "log", maxBytes=1024 * 1024 * 64, backupCount=10
            )
        else:
            yield logging.FileHandler(args.log_file)


logging.basicConfig(
    format="%(asctime)s %(levelname)s %(module)s: %(message)s",
    datefmt="%Y-%m-%d %H:%M:%S",
    handlers=handlers(),
    level=logging.NOTSET,
)

logger = logging.getLogger(__name__)


# Build course instances.
def courses():
    for dir in args.local_dir:
        spec = importlib.util.spec_from_file_location(
            f"config: {str(dir)}", dir / "config.py"
        )
        config = importlib.util.module_from_spec(spec)
        spec.loader.exec_module(config)
        c = course.Course(config, dir)
        yield (dir, c)


courses = general.sdict(courses())
<<<<<<< HEAD
course = list(courses.values())[0]
=======
course_ = list(courses.values())[0]
>>>>>>> db0ac1ce

def get_value_from_courses(name, selector):
    values = set(map(selector, courses.values()))
    try:
        (value,) = values
    except ValueError as e:
        raise ValueError(
            f"conflicting configurations of {name} in courses: {values}"
        ) from e
    return value


# Parse webhook configuration.
if args.disable_webhooks:
    webhook_config = None
    logger.debug("Webhooks are disabled.")
else:
    gitlab_netloc = get_value_from_courses(
        "GitLab network location",
        lambda c: c.gitlab_netloc,
    )
    netloc_listen = print_parse.NetLoc(
        host=ip_tools.get_local_ip_routing_to(gitlab_netloc),
        port=args.port,
    )
    netloc_specify = (
        netloc_listen if args.netloc is None else print_parse.netloc.parse(args.netloc)
    )
    if netloc_specify is None:
        netloc_specify = netloc_specify._replace(port=netloc_listen.port)
    webhook_config = event_loop.WebhookConfig(
        netloc_listen=netloc_listen,
        netloc_specify=netloc_specify,
        secret_token=get_value_from_courses(
            "webhook.secret_token",
            lambda c: c.config.webhook.secret_token,
        ),
    )
    logger.debug(f"Webhook config: {webhook_config}")

# Parse Canvas sync configuration.
if not args.start_with_sync and args.sync_period is None:
    canvas_sync_config = None
else:
    # We assume all courses share the same labs.
    # TODO: if we want to continue supporting multiple courses in this script, find way of passing lab-specific config.
    canvas_sync_config = event_loop.CanvasSyncConfig(
        labs_to_sync=tuple(map(course_.config.lab.id.parse, args.sync_from_canvas)),
        sync_interval=(
            None
            if args.sync_period is None
            else datetime.timedelta(seconds=args.sync_period)
        ),
        start_with_sync=bool(args.start_with_sync),
    )


def create_webhooks():
    for c in courses.values():
        c.hooks_create(netloc=webhook_config.netloc_specify)


def delete_webhooks():
    for c in courses.values():
        c.hooks_delete_all(netloc=webhook_config.netloc_specify)


def run():
    exit_stack = contextlib.ExitStack()
    if args.error_spreadsheet:
        c = next(iter(courses.values()))
        exit_stack.enter_context(c.error_reporter(args.error_spreadsheet))

    with exit_stack:
        event_loop.run(
            courses=courses.values(),
            run_time=general.with_default(
                lambda x: datetime.timedelta(hours=x), args.run_time
            ),
            webhook_config=webhook_config,
            canvas_sync_config=canvas_sync_config,
        )


# Perform selected action.
{
    "create_webhooks": create_webhooks,
    "delete_webhooks": delete_webhooks,
    "run": run,
}[args.action]()<|MERGE_RESOLUTION|>--- conflicted
+++ resolved
@@ -306,11 +306,8 @@
 
 
 courses = general.sdict(courses())
-<<<<<<< HEAD
-course = list(courses.values())[0]
-=======
 course_ = list(courses.values())[0]
->>>>>>> db0ac1ce
+
 
 def get_value_from_courses(name, selector):
     values = set(map(selector, courses.values()))
