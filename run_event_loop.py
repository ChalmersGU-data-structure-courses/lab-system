--- conflicted
+++ resolved
@@ -297,11 +297,7 @@
     # TODO: if we want to continue supporting multiple courses in this script, find way of passing lab-specific config.
     canvas_sync_config = event_loop.CanvasSyncConfig(
         labs_to_sync = tuple(map(course.config.lab.id.parse, args.sync_from_canvas)),
-<<<<<<< HEAD
-        sync_interval = None if args.sync_period is None else datetime.timedelta(minutes = args.sync_period),
-=======
         sync_interval = None if args.sync_period is None else datetime.timedelta(seconds = args.sync_period),
->>>>>>> ebca4492
         start_with_sync = bool(args.start_with_sync),
     )
 
