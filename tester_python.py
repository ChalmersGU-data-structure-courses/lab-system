import distutils.spawn
import logging
import os
from pathlib import Path
import shutil
import signal
import subprocess

# The following module is not needed here, but when tests are run.
# We import it to make sure that all dependencies of the sandboxing script are satisfies.
import seccomp  # noqa: F401

import general
import path_tools
import proot_tools
import test_lib


logger = logging.getLogger(__name__)

class TesterMissingException(Exception):
    pass

class LabTester:
    '''
    A class for Python testers following the architecture
    that is currently implemented for the following Python labs:
    - autocomplete.

    Such a tester is specified by a subdirectory 'test' of the lab directory.
    The contents of this directory are overlaid onto a submission to be tested.
    The contained file 'tests.py' has a self-contained Python specifying
    a dictionary 'tests' of tests with values in test_lib.PythonTest
    (see there and test_lib.parse_tests).
    '''

    def __init__(self, dir_lab: Path, machine_speed = 1):
        '''
        Arguments:
        * dir_lab:
            The lab directory (instance of pathlib.Path).
            For example: <repo-root>/labs/autocomplete/java
        * machine_speed:
            Floating-point number.
            The machine speed relative to a 2015 Desktop machine.

        An instance of TesterMissingException is raised if the lab does
        not have a tester, i.e. does not have test subdirectory.
        '''
        self.dir_lab = dir_lab
        self.machine_speed = machine_speed

        self.dir_test = dir_lab / 'test'
        if not self.dir_test.is_dir():
            raise TesterMissingException(f'No tester found in {path_tools.format_path(self.dir_lab)}')
        logger.debug(f'Detected tester in {path_tools.format_path(self.dir_lab)}.')

        self.tests = test_lib.parse_python_tests(self.dir_test / 'tests.py')

    def run_test(self, dir_out, dir_src, name, test: test_lib.PythonTest):
        logger.debug(f'Running test {name}.')

        dir_result = dir_out / name
        dir_result.mkdir()

        def store(kind, result):
            (dir_result / kind).write_text(result)

        with path_tools.temp_dir() as dir:
            shutil.copytree(dir_src, dir, symlinks = True, dirs_exist_ok = True)
            shutil.copytree(self.dir_test, dir, dirs_exist_ok = True)

            env = {}
            cmd = proot_tools.sandboxed_python_args(
                test.script,
                guest_args = test.args,
                host_dir_main = dir,
                env = env,
                proot_executable = distutils.spawn.find_executable(Path('proot')),
            )

<<<<<<< HEAD
            # Workaround for check in test files.
            # (Only needed on the 2021-lp2 branch.)
            if self.dir_lab.parent.name == 'autocomplete':
                env['NO_SANDBOX'] = '1'

            def store(kind, result):
                path_tools.add_suffix(dir_out / name, f'.{kind}').write_text(result)

=======
>>>>>>> 049b60d9
            general.log_command(logger, cmd)
            logger.debug(f'Timeout value is {test.timeout / self.machine_speed} seconds.')

            # proot does not use PTRACE_O_EXITKILL on traced processes.
            # So killing proot does not kill the processes it has spawned.
            # To compensate for this, we use the following hack (TODO: improve).
            #
            # HACK:
            # We start proot in a new process group (actually, a new session).
            # On timeout, we kill the process group.
            #
            # BUG:
            # There is a race condition.
            # When the proot (the tracer) is killed, its tracees are detached.
            # From the documentation of the syscall proot:
            # > If the tracer dies, all tracees are automatically detached and
            # > restarted, unless they were in group-stop.
            # So if SIGKILL is processed for tracer before it is processed for its tracee,
            # then in between the tracee has escaped the ptrace jail.
            process = subprocess.Popen(
                cmd,
                text = True,
                stdin = subprocess.PIPE,
                stdout = subprocess.PIPE,
                stderr = subprocess.PIPE,
                start_new_session = True,
            )
            # TODO: Terminate if size of out or err exceeds to be configured threshold.
            try:
                (out, err) = process.communicate(
                    input = test.input,
                    timeout = None if test.timeout is None else test.timeout / self.machine_speed,
                )
                logger.debug(f'Test exit code: {process.returncode}')
                result = process.returncode
            except subprocess.TimeoutExpired:
                logger.debug(f'Test timed out after {test.timeout / self.machine_speed} seconds.')
                os.killpg(process.pid, signal.SIGKILL)
                (out, err) = process.communicate()
                # Be machine-agnostic in the reported timeout value.
                result = f'timed out after {test.timeout} seconds'

            # The ordering of files in a diff on GitLab seems to be alphabetical.
            # We prefix the name fragments numerically to enforce the desired ordering.
            store('_0_res', general.join_lines([str(result)]))
            store('_1_out', out)
            store('_2_err', err)

    def run_tests(self, dir_out, dir_src):
        logger.info(
            f'Running tester for {path_tools.format_path(self.dir_lab)} '
            f'on {path_tools.format_path(dir_src)}.'
        )
        for (name, test) in self.tests.items():
            self.run_test(dir_out, dir_src, name, test)

if __name__ == '__main__':
    from pathlib import Path
    import logging

    logging.basicConfig()
    logging.getLogger().setLevel(logging.DEBUG)

    dir_lab = Path('../labs/autocomplete/python')
    dir_submission = Path('python/lab-2')
    dir_out = Path('out')

    tester = LabTester(dir_lab)
    tester.run_tests(dir_out, dir_submission)<|MERGE_RESOLUTION|>--- conflicted
+++ resolved
@@ -79,7 +79,6 @@
                 proot_executable = distutils.spawn.find_executable(Path('proot')),
             )
 
-<<<<<<< HEAD
             # Workaround for check in test files.
             # (Only needed on the 2021-lp2 branch.)
             if self.dir_lab.parent.name == 'autocomplete':
@@ -88,8 +87,6 @@
             def store(kind, result):
                 path_tools.add_suffix(dir_out / name, f'.{kind}').write_text(result)
 
-=======
->>>>>>> 049b60d9
             general.log_command(logger, cmd)
             logger.debug(f'Timeout value is {test.timeout / self.machine_speed} seconds.')
 
