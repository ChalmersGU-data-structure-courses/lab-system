import logging
import os
from pathlib import Path
import shutil
import signal
import subprocess

# The following module is not needed here, but when tests are run.
# We import it to make sure that all dependencies of the sandboxing script are satisfies.
import seccomp  # noqa: F401

import general
import path_tools
import proot_tools
import test_lib


logger = logging.getLogger(__name__)

class TesterMissingException(Exception):
    pass

class LabTester:
    '''
    A class for Python testers following the architecture
    that is currently implemented for the following Python labs:
    - autocomplete.

    Such a tester is specified by a subdirectory 'test' of the lab directory.
    The contents of this directory are overlaid onto a submission to be tested.
    The contained file 'tests.py' has a self-contained Python specifying
    a dictionary 'tests' of tests with values in test_lib.PythonTest
    (see there and test_lib.parse_tests).
    '''

    def __init__(self, dir_lab: Path, machine_speed = 1):
        '''
        Arguments:
        * dir_lab:
            The lab directory (instance of pathlib.Path).
            For example: <repo-root>/labs/autocomplete/java
        * machine_speed:
            Floating-point number.
            The machine speed relative to a 2015 Desktop machine.

        An instance of TesterMissingException is raised if the lab does
        not have a tester, i.e. does not have test subdirectory.
        '''
        self.dir_lab = dir_lab
        self.machine_speed = machine_speed

        self.dir_test = dir_lab / 'test'
        if not self.dir_test.is_dir():
            raise TesterMissingException(f'No tester found in {path_tools.format_path(self.dir_lab)}')
        logger.debug(f'Detected tester in {path_tools.format_path(self.dir_lab)}.')

        self.tests = test_lib.parse_python_tests(self.dir_test / 'tests.py')

    def run_test(self, dir_out, dir_src, name, test: test_lib.PythonTest):
        logger.debug(f'Running test {name}.')

        dir_result = dir_out / name
        dir_result.mkdir()

        def store(kind, result):
            (dir_result / kind).write_text(result)

        with path_tools.temp_dir() as dir:
            shutil.copytree(dir_src, dir, symlinks = True, dirs_exist_ok = True)
            shutil.copytree(self.dir_test, dir, dirs_exist_ok = True)

            env = {}
            cmd = proot_tools.sandboxed_python_args(
                test.script,
                guest_args = test.args,
                host_dir_main = dir,
                env = env,
            )

            # Workaround for check in test files.
            # (Only needed on the 2021-lp2 branch.)
            if self.dir_lab.parent.name == 'autocomplete':
                env['NO_SANDBOX'] = '1'

            def store(kind, result):
                path_tools.add_suffix(dir_out / name, f'.{kind}').write_text(result)

            general.log_command(logger, cmd)
            logger.debug(f'Timeout value is {test.timeout / self.machine_speed} seconds.')

            # proot does not use PTRACE_O_EXITKILL on traced processes.
            # So killing proot does not kill the processes it has spawned.
            # To compensate for this, we use the following hack (TODO: improve).
            #
            # HACK:
            # We start proot in a new process group (actually, a new session).
            # On timeout, we kill the process group.
            #
            # BUG:
            # There is a race condition.
            # When the proot (the tracer) is killed, its tracees are detached.
            # From the documentation of the syscall proot:
            # > If the tracer dies, all tracees are automatically detached and
            # > restarted, unless they were in group-stop.
            # So if SIGKILL is processed for tracer before it is processed for its tracee,
            # then in between the tracee has escaped the ptrace jail.
            process = subprocess.Popen(
                cmd,
                text = True,
                stdin = subprocess.PIPE,
                stdout = subprocess.PIPE,
                stderr = subprocess.PIPE,
                start_new_session = True,
            )
            # TODO: Terminate if size of out or err exceeds to be configured threshold.
            try:
                (out, err) = process.communicate(
                    input = test.input,
                    timeout = None if test.timeout is None else test.timeout / self.machine_speed,
                )
                logger.debug(f'Test exit code: {process.returncode}')
                result = process.returncode
            except subprocess.TimeoutExpired:
                logger.debug(f'Test timed out after {test.timeout / self.machine_speed} seconds.')
                os.killpg(process.pid, signal.SIGKILL)
                (out, err) = process.communicate()
                # Be machine-agnostic in the reported timeout value.
                result = f'timed out after {test.timeout} seconds'

            # The ordering of files in a diff on GitLab seems to be alphabetical.
            # We prefix the name fragments numerically to enforce the desired ordering.
            store('_0_res', general.join_lines([str(result)]))
            store('_1_out', out)
            store('_2_err', err)

    def run_tests(self, dir_out, dir_src):
        logger.info(
            f'Running tester for {path_tools.format_path(self.dir_lab)} '
            f'on {path_tools.format_path(dir_src)}.'
        )
        for (name, test) in self.tests.items():
            self.run_test(dir_out, dir_src, name, test)

if __name__ == '__main__':
    from pathlib import Path
    import logging

    logging.basicConfig()
    logging.getLogger().setLevel(logging.DEBUG)

    dir_lab = Path('../labs/autocomplete/python')
<<<<<<< HEAD
    dir_submission = Path('python/lab-2')
=======
    dir_submission = dir_lab / 'build'  # Path('python_test/lab-2')
>>>>>>> 9f2cd1d1
    dir_out = Path('out')

    path_tools.mkdir_fresh(dir_out)

    tester = LabTester(dir_lab)
    tester.run_tests(dir_out, dir_submission)<|MERGE_RESOLUTION|>--- conflicted
+++ resolved
@@ -149,11 +149,7 @@
     logging.getLogger().setLevel(logging.DEBUG)
 
     dir_lab = Path('../labs/autocomplete/python')
-<<<<<<< HEAD
-    dir_submission = Path('python/lab-2')
-=======
     dir_submission = dir_lab / 'build'  # Path('python_test/lab-2')
->>>>>>> 9f2cd1d1
     dir_out = Path('out')
 
     path_tools.mkdir_fresh(dir_out)
