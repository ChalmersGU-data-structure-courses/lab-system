--- conflicted
+++ resolved
@@ -1837,22 +1837,11 @@
                         f" to {entity_name}",
                     )
                     with gitlab_.tools.exist_ok():
-<<<<<<< HEAD
                         if user_str_from_gitlab_username(gitlab_username) not in ["hazemto (Hazem Torfah)", "Peter.Ljunglof (Peter Ljunglöf)"]:
                             entity.members.create({
                                 'user_id': self.course.gitlab_users_cache.id_from_username[gitlab_username],
                                 'access_level': gitlab.const.DEVELOPER_ACCESS,
                             })
-=======
-                        user_id = self.course.gitlab_users_cache.id_from_username[
-                            gitlab_username
-                        ]
-                        u = {
-                            "user_id": user_id,
-                            "access_level": gitlab.const.DEVELOPER_ACCESS,
-                        }
-                        entity.members.create(u)
->>>>>>> 53959a4b
                 else:
                     self.logger.warning(
                         f"missing member {user_str_from_gitlab_username(gitlab_username)}"
