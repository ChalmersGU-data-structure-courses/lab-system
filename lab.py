import contextlib
import functools
import logging
from pathlib import Path
import shutil
import tempfile
import types

import git
import gitlab
import gitlab.v4.objects.tags

import item_parser
import general
import git_tools
import gitlab_tools
import google_tools.sheets
import grading_sheet
import group_project
import instance_cache
import live_submissions_table
import path_tools


class Lab:
    '''
    This class abstracts over a single lab in a course.

    The lab is hosted on Chalmers GitLab.
    Related attributes and methods:
    - official_project, grading_project
    - create_group_projects, create_group_projects_fast
    - delete_group_projects
    - hooks_manager

    This class also manages a local repository called the grading repository
    that fetches from official and student projects on Chalmers GitLab
    and pushes to the grading project on Chalmers GitLab.
    The latter is intended to be consumed by graders.
    Related attributes and methods:
    - repo_init
    - repo_fetch_all
    - repo_push
    - remote_tags

    It also manages a grading sheet on Google Docs.
    Related attributes and methods:
    - grading_sheet
    - update_grading_sheet

    It also manages a live submissions table on Canvas.
    Related attributes and methods:
    - setup_live_submissions_table(self, deadline = None):
    - update_live_submissions_table(self):

    See update_grading_sheet_and_live_submissions_table for an example interaction.

    This class is configured by the config argument to its constructor.
    The format of this argument is documented in gitlab.config.py.template under _lab_config.

    This class manages instances of group_project.GroupProject.
    See student_group and student_groups.
    Each instance of this class is managed by an instance of course.Course.
    '''
    def __init__(self, course, id, config = None, dir = None, deadline = None, logger = logging.getLogger(__name__)):
        '''
        Initialize lab manager.
        Arguments:
        * course: course manager.
        * id: lab id, typically used as key in a lab configuration dictionary (see 'gitlab_config.py.template')
        * config:
            lab configuration, typically the value in a lab configuration dictionary.
            If None, will be taken from labs dictionary in course configuration.
        * dir:
            Local directory used as local copy of the grading repository.
            Only its parent directory has to exist.
        * deadline:
            Optional deadline to use for the grading sheet and live submissions table.
            Only submissions in time for the deadline will be considered.
        '''

        self.logger = logger
        self.course = course
        self.id = id
        self.dir = None if dir is None else Path(dir)
        self.deadline = deadline

        self.config = self.course.config.labs[id] if config is None else config

        # Naming config
        self.id_str = self.course.config.lab.id.print(self.id)
        self.name = self.course.config.lab.name.print(self.id)
        self.name_semantic = (self.config.path_source / 'name').read_text().strip()
        self.name_full = '{} — {}'.format(self.name, self.name_semantic)

        # Gitlab config
        self.path = self.course.config.path.labs / self.course.config.lab.id_gitlab.print(self.id)

        # Whether we have updated the grading repository
        # and it needs to be pushed.
        self.repo_updated = False

    @functools.cached_property
    def gl(self):
        return self.course.gl

    @functools.cached_property
    def entity_cached_params(self):
        return types.SimpleNamespace(
            gl = self.gl,
            logger = self.logger,
        ).__dict__

    @functools.cached_property
    def group(self):
        '''
        The group for this lab on Chalmers GitLab.
        '''
        r = gitlab_tools.CachedGroup(
            **self.entity_cached_params,
            path = self.path,
            name = self.name_full,
        )

        def create():
            gitlab_tools.CachedGroup.create(r, self.course.labs_group.get)
        r.create = create

        return r

    # We give an alternative implemention of official_project using inheritance.
    # This example is applicable also to our other usages of CachedGroup and CachedProject.
    # Unfortunately, Python does not support class closures (classes in a function's scope).
    # So boilerplate is needed to store the functions arguments as class instance attributes.
    # That's why we chose to manually implement inheritance in the function scope.
    #
    # @functools.cached_property
    # def official_project(self):
    #     '''
    #     The official lab project on Chalmers GitLab.
    #     On creation:
    #     * The contents are taken from the specified local lab directory
    #       (together with an optionally specified .gitignore file).
    #       So make sure the problem and solution subdirectories are clean beforehand.
    #     * Problem and solution branches are set up.
    #     '''
    #     def OfficialProject(gitlab_tools.CachedProject):
    #         def __init__(self, outer):
    #             self.outer = outer
    #             super().__init__(
    #                 gl = outer.gl,
    #                 path = outer.path / outer.course.config.path_lab.official,
    #                 name = '{} — official repository'.format(outer.name),
    #                 logger = outer.logger,
    #             )
    #
    #         def create(self):
    #             super().create(self.outer.group.get())
    #
    #             with tempfile.TemporaryDirectory() as dir:
    #                 repo = git.Repo.init(dir)
    #
    #                 def push_branch(name, message):
    #                     shutil.copytree(self.outer.config.path_source / name, dir, dirs_exist_ok = True)
    #                     repo.git.add('--all', '--force')
    #                     repo.git.commit(message = message)
    #                     repo.git.push(
    #                         self.outer.official_project.ssh_url_to_repo,
    #                         git_tools.refspec(git_tools.head, git_tools.local_branch(name), force = True)
    #                     )
    #
    #                 if self.config.path_gitignore:
    #                     shutil.copyfile(self.outer.config.path_gitignore, Path(dir) / '.gitignore')
    #                 push_branch(self.outer.course.config.branch.problem, 'Initial commit.')
    #                 push_branch(self.outer.course.config.branch.solution, 'Official solution.')
    #
    #         return OfficialProject(self)

    @functools.cached_property
    def official_project(self):
        '''
        The official lab project on Chalmers GitLab.
        On creation:
        * The contents are taken from the specified local lab directory
          (together with an optionally specified .gitignore file).
          So make sure the problem and solution subdirectories are clean beforehand.
        * Problem and solution branches are set up.
        '''
        r = gitlab_tools.CachedProject(
            **self.entity_cached_params,
            path = self.path / self.course.config.path_lab.official,
            name = '{} — official repository'.format(self.name),
        )

        def create():
            project = gitlab_tools.CachedProject.create(r, self.group.get)
            try:
                with tempfile.TemporaryDirectory() as dir:
                    repo = git.Repo.init(dir)

                    def push_branch(name, message):
                        shutil.copytree(self.config.path_source / name, dir, dirs_exist_ok = True)
                        repo.git.add('--all', '--force')
                        repo.git.commit(message = message)
                        repo.git.push(project.ssh_url_to_repo, git_tools.refspec(
                            git_tools.head,
                            git_tools.local_branch(name),
                            force = True
                        ))

                    if self.config.path_gitignore:
                        shutil.copyfile(self.config.path_gitignore, Path(dir) / '.gitignore')
                    push_branch(self.course.config.branch.problem, 'Initial commit.')
                    push_branch(self.course.config.branch.solution, 'Official solution.')
            except:  # noqa: E722
                r.delete()
                raise
        r.create = create

        return r

    @functools.cached_property
    def staging_project(self):
        '''
        The staging project on Chalmers GitLab.
        When created, forked from the official project and modified to prepare for forking of student projects.
        '''
        r = gitlab_tools.CachedProject(
            **self.entity_cached_params,
            path = self.path / self.course.config.path_lab.staging,
            name = '{} — staging repository'.format(self.name),
        )

        def create():
            if self.logger:
                self.logger.info(f'Forking project {r.path}')
            r.get = self.official_project.get.forks.create({
                'namespace_path': str(r.path.parent),
                'path': r.path.name,
                'name': r.name,
            })
            try:
                r.get = gitlab_tools.wait_for_fork(self.gl, r.get, check_immediately = False)
                r.get.branches.create({
                    'branch': self.course.config.branch.master,
                    'ref': self.course.config.branch.problem,
                })
                r.get.default_branch = self.course.config.branch.master
                r.get.save()
                r.get.branches.get(self.course.config.branch.problem, lazy = True).delete()
                r.get.branches.get(self.course.config.branch.solution, lazy = True).delete()
            except:  # noqa: E722
                r.delete()
                raise
        r.create = create

        return r

    @contextlib.contextmanager
    def with_staging_project(self):
        self.staging_project.create()
        try:
            yield self.staging_project.get
        finally:
            self.staging_project.delete()

    @functools.cached_property
    def grading_project(self):
        '''
        The grading project on Chalmers GitLab.
        When created, it is empty.
        '''
        r = gitlab_tools.CachedProject(
            **self.entity_cached_params,
            path = self.path / self.course.config.path_lab.grading,
            name = '{} — grading repository'.format(self.name),
        )

        def create():
            gitlab_tools.CachedProject.create(r, self.group.get)
        r.create = create

        return r

    @functools.cached_property
    def repo(self):
        '''
        Local grading repository.
        This is used as staging for (pushes to) the grading project on Chalmers GitLab.
        It fetches from the official lab repository and student group repositories.
        '''
        try:
            return git.Repo(self.dir)
        except git.NoSuchPathError:
            self.repo_init()
            return self.repo

    def repo_add_remote(self, name, project, **kwargs):
        git_tools.add_tracking_remote(
            self.repo,
            name,
            project.ssh_url_to_repo,
            no_tags = True,
            overwrite = True,
            **kwargs,
        )

    def repo_add_groups_remotes(self, **kwargs):
        '''
        Configure fetching remotes for all student groups in local grading repository.
        This overwrites any existing configuration for such remotes, except for groups no longer existing.
        '''
        for group_id in self.course.groups:
            self.student_group(group_id).repo_add_remote(ignore_missing = True)

    def repo_delete(self):
        '''
        Delete the repository directory.
        Warning: Make sure that self.dir is correctly configured before calling.
        '''
        shutil.rmtree(self.dir)

    def repo_init(self, bare = False):
        '''
        Initialize the local grading repository.
        If the directory exists, we assume that all remotes are set up.
        Otherwise, we create the directory and populate it with remotes on Chalmers GitLab as follows.
        Fetching remotes are given by the official repository and student group repositories.
        Pushing remotes are just the grading repository.
        '''
        self.logger.info('Initializing local grading repository.')
        repo = git.Repo.init(self.dir, bare = bare)
        try:
            with repo.config_writer() as c:
                c.add_value('advice', 'detachedHead', 'false')

            # Configure and fetch official repository.
            branches = [self.course.config.branch.problem, self.course.config.branch.solution]
            self.repo_add_remote(
                self.course.config.path_lab.official,
                self.official_project.get,
                fetch_branches = [(git_tools.Namespacing.local, b) for b in branches],
                fetch_tags = [(git_tools.Namespacing.local, git_tools.wildcard)],
            )
            self.repo_fetch_official()

            # Configure offical grading repository and student groups.
            self.repo_add_remote(
                self.course.config.path_lab.grading,
                self.grading_project.get,
                push_branches = branches,
                push_tags = [git_tools.wildcard],
            )
            self.repo_add_groups_remotes(ignore_missing = True)
        except:  # noqa: E722
            shutil.rmtree(self.dir)
            raise
        self.repo = repo

    def repo_fetch_official(self):
        '''
        Fetch problem and solution branches from the offical
        repository on Chalmers GitLab to the local grading repository.
        '''
        self.logger.info('Fetching from official repository.')
        self.repo.remote(self.course.config.path_lab.official).fetch('--update-head-ok')
        with contextlib.suppress(AttributeError):
            del self.remote_tags

    def repo_push(self, force = False):
        '''
        Push the local grading repository to the grading repository on Chalmers GitLab.
        Only push if changes have been recorded.
        '''
        if self.repo_updated or force:
            self.logger.info('Pushing to grading repository.')
            self.repo.remote(self.course.config.path_lab.grading).push()
            self.repo_updated = False

    @instance_cache.instance_cache
    def student_group(self, group_id):
        return group_project.GroupProject(self, group_id)

    @functools.cached_property
    def student_groups(self):
        return [self.student_group(group_id) for group_id in self.course.groups]

    def configure_student_project(self, project):
        self.logger.debug('Configuring student project {project.path_with_namespace}')

        def patterns():
            # TODO: collect protection patterns from handlers
            for pattern in self.submission_handler.request_matcher.protection_patterns:
                yield pattern

        self.logger.debug('Protecting tags')
        gitlab_tools.protect_tags(self.gl, project.id, patterns())
        project = gitlab_tools.wait_for_fork(self.gl, project)
        self.logger.debug(f'Protecting branch {self.course.config.branch.master}')
        gitlab_tools.protect_branch(self.gl, project.id, self.course.config.branch.master)
        return project

    # TODO:
    # Debug what happens when running this without the grading project having been created.
    # For some reason, project.delete seems to trigger an exception.
    def create_group_projects_fast(self, exist_ok = False):
        '''
        Create all student projects for this lab.
        Each project is forked from the staging project and appropriately configured.
        '''
        with self.with_staging_project() as staging_project:
            projects = dict()

            try:
                for group_id in self.course.groups:
                    c = self.student_group(group_id).project
                    if self.logger:
                        self.logger.info(f'Forking project {c.path}')
                    try:
                        projects[group_id] = staging_project.forks.create({
                            'namespace_path': str(c.path.parent),
                            'path': c.path.name,
                            'name': c.name,
                        })
                    except gitlab.GitlabCreateError as e:
                        if exist_ok and e.response_code == 409:
                            if self.logger:
                                self.logger.info('Skipping because project already exists')
                        else:
                            raise

                for (group_id, project) in tuple(projects.items()):
                    project = self.configure_student_project(project)
                    project.delete_fork_relation()
                    self.student_group(group_id).project.get = project
                    del projects[group_id]
                    self.student_group(group_id).repo_add_remote()
            except:  # noqa: E722
                for project in projects.values():
                    self.gl.projects.delete(project.path_with_namespace)
                raise

    def create_group_projects(self):
        for group_id in self.course.groups:
            self.student_group(group_id).project.create()

    def delete_group_projects(self):
        for group_id in self.course.groups:
            self.student_group(group_id).project.delete()

    def hotfix_groups(self, branch_hotfix):
        '''
        Attempt to apply a hotfix to all student projects.
        This calls 'hotfix_group' with the master/main branch.
        If any groups have created separate branches and you wish to hotfix those, use the 'hotfix_group' method.
        '''
        for group in self.course.groups:
            self.hotfix_group(branch_hotfix, group, self.course.config.branch.master)

    def repo_fetch_all(self):
        '''
        Fetch from the official repository and all student repositories.
        '''
        self.repo_fetch_official()
        for group in self.student_groups:
            group.repo_fetch()

    @functools.cached_property
    def remote_tags(self):
        '''
        A dictionary mapping each group id to a dictionary of key-value pairs (path, ref) where:
        - path is the tag name in the remote repository (converted to pathlib.PurePosixPath).
        - ref is an instance of git.Reference for the reference in refs/remote_tags/<full group id>.

        Clear this cached property after fetching.
        '''
        refs = git_tools.references_hierarchy(self.repo)
        remote_tags = refs[git_tools.refs.name][git_tools.remote_tags.name]

        def f():
            for group_id in self.course.groups:
                value = remote_tags.get(self.course.config.group.full_id.print(group_id), dict())
                yield (group_id, git_tools.flatten_references_hierarchy(value))
        return dict(f())

    @functools.cached_property
    def tags(self):
        '''
        A dictionary hierarchy of tag path name segments
        with values in tags in the local grading repository.

        Clear this cached property after constructing tags.
        '''
        refs = git_tools.references_hierarchy(self.repo)
        return refs[git_tools.refs.name][git_tools.tags.name]

    def hooks_create(self, netloc):
        '''
        Create webhooks in all group project in this lab on GitLab with the given net location.
        See group_project.GroupProject.hook_create.
        Returns a dictionary mapping group ids to hooks.

        Use this method only if you intend to create and
        delete webhooks over separate program invocations.
        Otherwise, the context manager hooks_manager is more appropriate.
        '''
        self.logger.info('Creating project hooks in all student projects')
        hooks = dict()
        try:
            for group in self.student_groups:
                hooks[group.id] = group.hook_create(netloc = netloc)
            return hooks
        except:  # noqa: E722
            for (group_id, hook) in hooks.items():
                self.student_group(group_id).hook_delete(hook)
            raise

    def hooks_delete(self, hooks):
        '''
        Delete webhooks in student projects in this lab on on GitLab.
        Takes a dictionary mapping each group id to its hook.
        See group_project.GroupProject.hook_delete.
        '''
        self.logger.info('Deleting project hooks in all student projects')
        for group in self.student_groups:
            group.hook_delete(hooks[group.id])

<<<<<<< HEAD
    def hooks_delete_all(self, netloc):
=======
    def hooks_delete_all(self, except_for = ()):
>>>>>>> 9775ea3e
        '''
        Delete all webhooks in all group project in this lab set up with the given netloc on GitLab.
        See group_project.GroupProject.hook_delete_all.
        '''
        for group in self.student_groups:
            group.hooks_delete_all(except_for = except_for)

    @contextlib.contextmanager
    def hooks_manager(self, netloc):
        '''
        A context manager for installing GitLab web hooks for all student projects in this lab.
        This is an expensive operation, setting up and cleaning up costs one HTTP call per project.
        Yields a dictionary mapping each group id to the hook installed in the project of that group.
        '''
        with contextlib.ExitStack() as stack:
            try:
                self.logger.info('Creating project hooks in all student projects')

                def f():
                    for group in self.student_groups:
                        yield (group.id, stack.enter_context(group.hook_manager(netloc = netloc)))
                yield dict(f())
            finally:
                self.logger.info('Deleting project hooks in all student projects (do not interrupt)')

    # Alternative implementation
    # @contextlib.contextmanager
    # def hooks_manager(self, netloc):
    #     hooks = self.hooks_create(netloc)
    #     try:
    #         yield hooks
    #     finally:
    #         self.hooks_delete(hooks)

    def hook_callback(self, event, group):
        '''
        Assumes that all groups have been processed and all rows in the live
        submissions table have been generated before this event is handled.
        '''
        event_name = event['event_name']
        if event_name == 'tag_push':
            self.logger.info(f'Handling new tags for {group.name} in {self.name}.')
            group.repo_fetch()
            group.parse_request_tags(from_gitlab = False)
            group.process_requests()
        elif event_name == 'issue':
            self.logger.info(f'Handling new issues for {group.name} in {self.name}.')
            group.parse_response_issues()
        else:
            raise(f'Unknown event {event_name}')

        self.update_grading_sheet(group_ids = [group.id])
        if hasattr(self, 'live_submissions_table'):
            self.live_submissions_table.update_row(group)
            self.update_live_submissions_table(build_missing_rows = False)

    def setup_request_handlers(self):
        '''
        Setup the configured request handlers.
        This method must be called before requests can be processed.
        '''
        self.logger.info('Setting up request handlers')
        for handler in self.config.request_handlers.values():
            handler.setup(self)

    def setup_live_submission_table(self, deadline = None):
        '''
        Setup the live submissions table.
        Takes an optional deadline parameter for limiting submissions to include.
        If not set, we use self.deadline.
        Request handlers should be set up before calling this method.
        '''
        if deadline is None:
            deadline = self.deadline

        config = live_submissions_table.Config(deadline = deadline)
        self.live_submissions_table = live_submissions_table.LiveSubmissionsTable(
            self,
            config = config,
            column_types = self.submission_handler.grading_columns,
        )

    def parse_request_tags(self, from_gitlab = True):
        '''
        Parse request tags for group projects in this lab.
        This calls parse_request_tags in each contained group project.
        The boolean parameter from_gitlab determines if:
        * (True) tags read from Chalmers GitLab (a HTTP call)
        * (False) tags are read from the local grading repository.

        This method needs to be called before requests_and_responses
        in each contained handler data instance can be accessed.
        '''
        self.logger.info('Parsing request tags.')
        for group in self.student_groups:
            group.parse_request_tags(from_gitlab = from_gitlab)

    def parse_response_issues(self):
        '''
        Parse response issues for group projects on in this lab.
        This calls parse_response_issues in each contained group project.
        Cost: one HTTP call per group.

        This method needs to be called before requests_and_responses
        in each contained handler data instance can be accessed.
        '''
        self.logger.info('Parsing response issues.')
        for group in self.student_groups:
            group.parse_response_issues()

    def parse_requests_and_responses(self, from_gitlab = True):
        '''Calls parse_request_tags and parse_response_issues.'''
        self.parse_request_tags(from_gitlab = from_gitlab)
        self.parse_response_issues()

    def process_requests(self):
        '''
        Parse response issues for group projects in this lab.
        This skips requests already marked as handled in the local grading repository.
        Before calling this method, the following setups steps need to have been executed:
        * self.setup_handlers()
        * requests and responses need to be up to date.
          Update responses before updating requests to avoid responses with no matching request.
        '''
        self.logger.info('Processing requests.')
        self.submission_solution.process_request()
        for group in self.student_groups:
            group.process_requests()

    @functools.cached_property
    def submission_handler(self):
        '''The submission handler specified by the lab configuration.'''
        return self.config.request_handlers[self.config.submission_handler_key]

    @functools.cached_property
    def review_template_issue(self):
        '''
        The submission review template issue specified by the lab configuration.
        Parsing this on first access takes an HTTP call.
        None if no submission review is configured.
        '''
        if self.submission_handler.review_response_key is None:
            return None

        self.logger.debug('Retrieving template issue.')

        def parser(issue):
            try:
                self.course.config.grading_response_template.parse(issue.title)
            except Exception:
                return None
            return ((), issue)

        u = dict()

        item_parser.parse_all_items(
            item_parser.Config(
                location_name = 'official lab project',
                item_name = 'official response issue',
                item_formatter = gitlab_tools.format_issue_metadata,
                logger = self.logger,
            ),
            [(parser, f'{self.submission_handler.review_response_key} template issue', u)],
            gitlab_tools.list_all(self.official_project.lazy.issues),
        )
        return u.get(())

    def handle_requests(self):
        self.logger.info('Handling request tags.')
        for group in self.student_groups:
            group.handle_requests()

    @contextlib.contextmanager
    def checkout_with_empty_bin_manager(self, commit):
        '''
        Context manager for a checked out commit and an empty directory
        that is used for transient results such as compilation products.
        '''
        with git_tools.checkout_manager(self.repo, commit) as src:
            with tempfile.TemporaryDirectory() as bin:
                yield (src, Path(bin))

    @functools.cached_property
    def head_problem(self):
        return git_tools.normalize_branch(self.repo, self.course.config.branch.problem)

    @functools.cached_property
    def head_solution(self):
        return git_tools.normalize_branch(self.repo, self.course.config.branch.solution)

    @functools.cached_property
    def submission_problem(self):
        return group_project.RequestAndResponses(
            self,
            None,
            self.course.config.branch.problem,
            (self.head_problem, self.head_problem.commit),
        )

    @functools.cached_property
    def submission_solution(self):
        return group_project.RequestAndResponses(
            self,
            None,
            self.course.config.branch.solution,
            (self.head_solution, self.head_solution.commit),
        )

    @functools.cached_property
    def compiler(self):
        if self.config.compiler is not None:
            self.config.compiler.setup(self)
        return self.config.compiler

    def checkout_problem(self):
        '''A context manager for the checked out problem head (path.Path).'''
        return git_tools.checkout_manager(self.repo, self.head_problem)

    @contextlib.contextmanager
    def checkout_and_compile_problem(self):
        with self.checkout_with_empty_bin_manager(self.head_problem) as (src, bin):
            if self.compiler is not None:
                self.compiler.compile(src, bin)
                yield (src, bin)

    def groups_with_live_submissions(self, deadline = None):
        '''A generator for groups with live submissions for the given optional deadline.'''
        for group_id in self.course.groups:
            group = self.student_group(group_id)
            if group.submission_current(deadline = deadline) is not None:
                yield group_id

    def update_live_submissions_table(self, deadline = None, build_missing_rows = True):
        self.logger.info('Updating live submissions table')
        with path_tools.temp_file() as file:
            self.live_submissions_table.build(file, build_missing_rows = build_missing_rows)
            self.logger.info('Posting live submissions table to Canvas')
            target = self.config.canvas_path_awaiting_grading
            folder = self.course.canvas_course.get_folder_by_path(target.parent)
            self.course.canvas_course.post_file(file, folder.id, target.name)

    def parse_issue(self, issue):
        request_types = self.config.request.__dict__
        for (request_type, spec) in request_types.items():
            for (response_type, pp) in spec.issue.__dict__.items():
                try:
                    return (request_type, response_type, pp.parse(issue.title))
                except Exception:
                    continue

    def parse_grading_issues(self):
        for group_id in self.course.groups(self):
            self.student_group(group_id).grading_issues = dict()

        r = self.course.parse_response_issues(self.grading_project)
        for ((request, response_type), value) in r.items():
            (group_id, request) = self.course.qualify_with_slash.parse(request)
            self.student_group(group_id).grading_issues[(request, response_type)] = value

    @functools.cached_property
    def grading_sheet(self):
        return self.course.grading_spreadsheet.ensure_grading_sheet(
            self.id,
            # Restrict to non-empty groups.
            [group_id for group_id in self.course.groups if self.student_group(group_id).non_empty()],
            lambda group_id: self.student_group(group_id).project.get.web_url
        )

    def update_grading_sheet(self, group_ids = None, deadline = None):
        '''
        Update the grading sheet.

        Arguments:
        * group_ids:
            If set, restrict the update to the given group ids.
        * deadline:
            Deadline to use for submissions.
            If not set, we use self.deadline.
        '''
        if group_ids is None:
            group_ids = self.course.groups.keys()
        groups = list(map(self.student_group, group_ids))

        if deadline is None:
            deadline = self.deadline

        # Ensure grading sheet exists and has sufficient query group columns.
        self.grading_sheet.ensure_num_queries(max(
            (general.ilen(group.submissions_relevant(deadline)) for group in groups),
            default = 0,
        ))

        request_buffer = self.course.grading_spreadsheet.create_request_buffer()
        for group in groups:
            # HACK (for now).
            # Only include non-empty groups.
            # Should output warning if an empty group has a submission.
            if not group.non_empty():
                continue

            for (query, submission) in enumerate(group.submissions_relevant(deadline)):
                if submission.outcome is None:
                    grader = None
                    outcome = None
                else:
                    grader = google_tools.sheets.cell_value(submission.informal_grader_name)
                    outcome = google_tools.sheets.cell_link_with_fields(
                        self.course.config.outcome.as_cell.print(submission.outcome),
                        submission.outcome_issue.web_url,
                    )

                self.grading_sheet.write_query(
                    request_buffer,
                    group.id,
                    query,
                    grading_sheet.Query(
                        submission = google_tools.sheets.cell_link_with_fields(
                            submission.request_name,
                            gitlab_tools.url_tag_name(group.project.get, submission.request_name),
                        ),
                        grader = grader,
                        score = outcome,
                    ),
                )
        request_buffer.flush()

    def update_grading_sheet_and_live_submissions_table(self, deadline = None):
        '''
        Does what its name says.

        Passes the deadline parameters to the methods update_grading_sheet and update_live_submissions_table.
        '''
        self.setup_request_handlers()
        self.parse_response_issues()
        self.repo_fetch_all()
        self.parse_request_tags(False)
        self.setup_request_handlers()
        self.process_requests()
        self.repo_push()
        self.setup_live_submissions_table(deadline = deadline)
        self.update_live_submissions_table()
        self.update_grading_sheet(deadline = deadline)
        self.repo_push()  # Needed because update_grading_sheet might add stuff to repo.

    def checkout_tag_hierarchy(self, dir):
        '''
        Check out all tags in the grading repository in a hierarchy based at dir.
        The directory dir and its parents are created if they do not exist.
        To save space, tags are omitted if they satisfy one of the following conditions:
        - ultimate path segment is 'handled',
        - penultimate path segment is 'after'.
        This is to save space; the content of these tags
        # is identical to that the respective parent tag.

        Use this function to more quickly debug issues with contents of the grading repository.
        '''
        for (path, tag) in git_tools.flatten_references_hierarchy(self.tags).items():
            if any([
                path.name == 'handled',
                len(path.parents) > 0 and path.parent.name == 'after',
            ]):
                continue

            out = dir / path
            out.mkdir(parents = True)
            git_tools.checkout(self.repo, out, tag)<|MERGE_RESOLUTION|>--- conflicted
+++ resolved
@@ -494,7 +494,7 @@
         refs = git_tools.references_hierarchy(self.repo)
         return refs[git_tools.refs.name][git_tools.tags.name]
 
-    def hooks_create(self, netloc):
+    def hooks_create(self, netloc = None):
         '''
         Create webhooks in all group project in this lab on GitLab with the given net location.
         See group_project.GroupProject.hook_create.
@@ -525,11 +525,7 @@
         for group in self.student_groups:
             group.hook_delete(hooks[group.id])
 
-<<<<<<< HEAD
-    def hooks_delete_all(self, netloc):
-=======
     def hooks_delete_all(self, except_for = ()):
->>>>>>> 9775ea3e
         '''
         Delete all webhooks in all group project in this lab set up with the given netloc on GitLab.
         See group_project.GroupProject.hook_delete_all.
@@ -538,7 +534,7 @@
             group.hooks_delete_all(except_for = except_for)
 
     @contextlib.contextmanager
-    def hooks_manager(self, netloc):
+    def hooks_manager(self, netloc = None):
         '''
         A context manager for installing GitLab web hooks for all student projects in this lab.
         This is an expensive operation, setting up and cleaning up costs one HTTP call per project.
