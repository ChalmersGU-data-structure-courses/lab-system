import abc
import contextlib
import dataclasses
import functools
import logging
import random
import shutil
from collections.abc import Mapping
from pathlib import Path
from typing import Iterable, Optional

import git
import gitlab
import gitlab.v4.objects.tags

import events
import general
import git_tools
import gitlab_.tools
import google_tools.sheets
import grading_sheet
import grading_via_merge_request
import group_project
import live_submissions_table
import path_tools
import print_parse
import webhook_listener


class StudentConnector(abc.ABC):
    @abc.abstractmethod
    def desired_groups(self):
        """
        The set of desired group ids.
        These usually come from the Canvas course.
        """

    @abc.abstractmethod
    def desired_members(self, id):
        """
        The set of CIDs for a given group id.
        These usually come from the Canvas course.
        """

    @abc.abstractmethod
    def gitlab_group_slug_pp(self):
        """ """

    @abc.abstractmethod
    def gitlab_group_name(self, id):
        """The corresponding name on Chalmers GitLab a given group id."""

    @abc.abstractmethod
    def gdpr_coding(self):
        """
        GDPR coding for group ids (instance of GDPRCoding).
        Currently only used in the grading spreadsheet.
        """

    @abc.abstractmethod
    def gdpr_link_problematic(self):
        """
        Whether gorup links can be set in non-GDPR-cleared documents.
        Currently only used in the grading spreadsheet.
        """


class StudentConnectorIndividual(StudentConnector):
    def __init__(self, course):
        self.course = course

    def desired_groups(self):
        def f():
            for canvas_user in self.course.canvas_course.students:
                gitlab_username = self.course.gitlab_username_from_canvas_user_id(
                    canvas_user.id,
                    strict=False,
                )
                if gitlab_username is not None:
                    yield self.course.rectify_gitlab_username_to_cid(gitlab_username)

        return frozenset(f())

    def gitlab_group_slug_pp(self):
        return print_parse.identity

    def gitlab_group_name(self, id):
        if id == "test":
            return "Test Student"

        canvas_user = self.course.canvas_user_by_gitlab_username.get(
            self.course.rectify_cid_to_gitlab_username(id)
        )
        if canvas_user is None:
            return f"{id} — not on Canvas"

        return canvas_user.name

    def desired_members(self, id):
        return frozenset([self.course.rectify_cid_to_gitlab_username(id)])

    def gdpr_coding(self):
        return self.course.student_name_coding.gdpr_coding

    def gdpr_link_problematic(self):
        return False


class StudentConnectorGroupSet(StudentConnector):
    def __init__(self, group_set):
        self.group_set = group_set

    def desired_groups(self):
        return frozenset(
            self.group_set.config.name.parse(canvas_group.name)
            for canvas_group in self.group_set.canvas_group_set.details.values()
        )

    def desired_members(self, id):
        def f():
            canvas_name = self.group_set.config.name.print(id)
            canvas_id = self.group_set.canvas_group_set.name_to_id[canvas_name]
            for canvas_user_id in self.group_set.canvas_group_set.group_users[
                canvas_id
            ]:
                gitlab_username = (
                    self.group_set.course.gitlab_username_from_canvas_user_id(
                        canvas_user_id,
                        strict=False,
                    )
                )
                if gitlab_username is not None:
                    yield gitlab_username

        return frozenset(f())

    def gitlab_group_slug_pp(self):
        return self.group_set.config.full_id

    def gitlab_group_name(self, id):
        return self.group_set.config.name.print(id)

    def gdpr_coding(self):
        return self.group_set.config.gdpr_coding

    def gdpr_link_problematic(self):
        return True


class Lab:
    """
    This class abstracts over a single lab in a course.
    Each instance is managed by an instance of course.Course.
    In turn, it manages instances of group_project.GroupProject in `groups`.

    The lab is hosted on Chalmers GitLab.
    Related attributes and methods:
    - primary_project, collection_project
    - create_group_projects
    - delete_group_projects
    - hooks_manager

    If the groups come from Canvas:
    - groups_create_desired()

    All-in-one methods:
    - deploy_lab:
      Upload problem and solutions.
      Does not yet talk to Canvas.
      This is left to the event loop.
    - deploy_via_lab_sources_and_canvas: do all steps to deploy a lab for the first time
      (needs lab sources to be prepared and testing docker image built).
      Includes forking the student projects.
      Therefore requires Canvas configuration in the course and lab config.

    This class also manages a local repository called the collection repository
    that fetches from primary and student projects on Chalmers GitLab
    and pushes to the collection project on Chalmers GitLab.
    The latter is intended to be consumed by graders.
    Related attributes and methods:
    - repo_init
    - repo_fetch_all
    - repo_push
    - remote_tags

    It also manages a grading sheet on Google Docs.
    Related attributes and methods:
    - grading_sheet
    - update_grading_sheet

    It also manages a live submissions table on Canvas.
    Related attributes and methods:
    - setup_live_submissions_table(self, deadline = None):
    - self.live_submissions_table.update_rows()
    - update_live_submissions_table(self):

    It also provides handling for events.LabEvent.
    Related attributes and methods:
    - handle_event

    See update_grading_sheet_and_live_submissions_table for an example interaction.

    This class is configured by the config argument to its constructor.
    The format of this argument is documented in gitlab.config.py.template under _lab_config.
    """

    def __init__(
        self,
        course,
        id,
        config=None,
        dir=None,
        deadline=None,
        logger=logging.getLogger(__name__),
    ):
        """
        Initialize lab manager.
        Arguments:
        * course: course manager.
        * id: lab id, typically used as key in a lab configuration dictionary (see 'gitlab_config.py.template')
        * config:
            lab configuration, typically the value in a lab configuration dictionary.
            If None, will be taken from labs dictionary in course configuration.
        * dir:
            Local directory used as local copy of the collection repository.
            Only its parent directory has to exist.
        * deadline:
            Optional deadline for submissioms.
            If set, submissions to consider for the grading sheet
            and live submissions table are limited by this deadline.
            It is up to lab handlers how they want to treat late submissions.
            At the moment, all lab handler implementations
            do not inspect the lab deadline.
        """
        self.logger = logger
        self.course = course
        self.id = id
        self.deadline = deadline

        self.dir = None if dir is None else Path(dir)
        if self.dir:
            self.dir.mkdir(exist_ok=True)

        self.config = self.course.config.labs[id] if config is None else config

        # Naming config
        self.id_str = self.course.config.lab.id.print(self.id)
        self.name = self.course.config.lab.name.print(self.id)
        self.name_semantic = (self.config.path_source / "name").read_text().strip()
        self.name_full = "{} — {}".format(self.name, self.name_semantic)
        self.group_prefix = self.course.config.lab.prefix.print(self.id)

        # Student connector
        if self.config.group_set:
            group_set = self.course.get_group_set(self.config.group_set)
            self.student_connector = StudentConnectorGroupSet(group_set)
        else:
            self.student_connector = StudentConnectorIndividual(self.course)

        # Gitlab config
        self.path = self.course.path / self.course.config.lab.full_id.print(self.id)

        # Local collection repository config.
        self.dir_repo = None if self.dir is None else self.dir / "repo"
        # Whether we have updated the repository and it needs to be pushed.
        self.repo_updated = False

        # Other local data.
        self.file_live_submissions_table = self.dir / "live-submissions-table.html"
        self.file_live_submissions_table_staging = path_tools.add_suffix(
            self.file_live_submissions_table,
            ".staging",
        )

        if self.config.grading_via_merge_request:
            if self.config.multi_language is None:
                self.grading_via_merge_request_setup_data = (
                    grading_via_merge_request.SetupData(self)
                )
            else:
                self.grading_via_merge_request_setup_data = {
                    language: grading_via_merge_request.SetupData(
                        self,
                        language=language,
                    )
                    for language in self.config.branch_problem.keys()
                }

            self.dir_status_repos = (
                None if self.dir is None else self.dir / "status-repos"
            )
            if self.dir_status_repos:
                self.dir_status_repos.mkdir(exist_ok=True)

        # Qualify a request by the full group id.
        # Used as tag names in the collection repository of each lab.
        # TODO: unused?
        self.qualify_request = print_parse.compose(
            print_parse.on(
                general.component_tuple(0),
                self.student_connector.gitlab_group_slug_pp(),
            ),
            print_parse.qualify_with_slash,
        )

    def solution_create_and_populate(self):
        """
        Currently only supports a single solution project.
        """
        assert self.config.has_solution is True
        [solution_name] = self.solutions.keys()
        group = self.group_create("solution")
        if self.config.multi_language:
            for language in self.config.branch_problem.keys():
                group.upload_solution(language=language)
        else:
            group.upload_solution()

    def deploy(self):
        """
        If this method goes wrong, you can use self.delete() to start from scratch.
        """
        self.gitlab_group.create()
        self.primary_project.create()
        self.primary_project_problem_branches_create()
        self.collection_project.create()
        if self.config.has_solution is True:
            self.solution_create_and_populate()
        self.logger.info(
            general.text_from_lines(
                "Next steps:",
                "* Restart event loop.",
                "* Check robograding/-testing output for solution submissions in live submissions table.",
            )
        )

    def remove(self, *, force: bool = False):
        """
        Deletes lab remotely on GitLab and locally
        """
        if not force:
            self.logger.warn(
                general.text_from_lines(
                    f"This will delete all data for {self.name}:",
                    f"* The GitLab group {self.gitlab_group.path}",
                    f"* The local directory {self.dir}",
                    "To confirm, call with force = True.",
                )
            )
            return

        with gitlab_.tools.exist_ok():
            self.gitlab_group.delete()
        shutil.rmtree(self.dir, ignore_errors=True)

    @property
    def gl(self):
        return self.course.gl

    @functools.cached_property
    def gitlab_group(self):
        """
        The group for this lab on Chalmers GitLab.
        """
        r = gitlab_.tools.CachedGroup(
            gl=self.gl,
            logger=self.logger,
            path=self.path,
            name=self.name,
        )

        def create():
            gitlab_.tools.CachedGroup.create(
                r,
                self.course.course_group.get,
                description=self.name_semantic,
            )

        r.create = create

        return r

    @functools.cached_property
    def primary_project(self):
        """
        The primary lab project on Chalmers GitLab.
        The student lab projects are forked from this.

        On creation, the project is empty.

        For a single-problem lab, there should be:
        * a branch self.config.branch_problem with the initial lab problem,
        * a default branch main branch pointing to the same commit.

        For a multi-problem lab, there should be:
        * problem branches according to the values of the dictionary self.config.branch_problem,
        * main branch pointing to the default problem.

        In both cases, you can use Lab.primary_project_problem_branches_create for this.

        It is a good idea to check the contents of this project before forking any student projects.
        For example you may want to disable features that are distracting to students.
        """
        r = gitlab_.tools.CachedProject(
            gl=self.gl,
            logger=self.logger,
            path=self.path / self.course.config.path_lab.primary,
            name="Primary repository",
        )

        def create():
            project = gitlab_.tools.CachedProject.create(r, self.gitlab_group.get)
            try:
                project.lfs_enabled = False
                project.wiki_enabled = False
                project.packages_enabled = False
                project.jobs_enabled = False
                project.snippets_enabled = False
                project.container_registry_enabled = False
                project.service_desk_enabled = False
                project.shared_runners_enabled = False
                project.ci_forward_deployment_enabled = False
                project.ci_job_token_scope_enabled = False
                project.public_jobs = False
                project.remove_source_branch_after_merge = False
                project.auto_devops_enabled = False
                project.keep_latest_artifact = False
                project.requirements_enabled = False
                project.security_and_compliance_enabled = False
                project.request_access_enabled = False
                project.analytics_access_level = "disabled"
                project.operations_access_level = "disabled"
                project.releases_access_level = "disabled"
                project.pages_access_level = "disabled"
                project.security_and_compliance_access_level = "disabled"
                project.environments_access_level = "disabled"
                project.feature_flags_access_level = "disabled"
                project.infrastructure_access_level = "disabled"
                project.monitor_access_level = "disabled"
                project.model_experiments_access_level = "disabled"
                project.model_registry_access_level = "disabled"
                project.emails_disabled = False
                project.permissions = {"project_access": None, "group_access": None}
                project.save()

            except:  # noqa: E722
                r.delete()
                raise

        r.create = create

        return r

    def primary_project_branch_create(
        self,
        source,
        branches,
        message,
        delete_protected_main=True,
    ):
        """
        Creates branch(es) with an initial commit based on a given source folder.

        Arguments:
        * source: Directory path of the sources.
        * branch: String or iterable of strings of branch names to push to.
        * message: commit message to use.
        """
        if isinstance(branches, str):
            branches = [branches]
        branches = list(branches)

        with path_tools.temp_dir() as dir:
            repo = git.Repo.init(dir.__fspath__())

            shutil.copytree(source, dir, symlinks=True, dirs_exist_ok=True)
            repo.git.add("--all", "--force")
            repo.git.commit("--allow-empty", message=message)

            for branch in branches:
                repo.git.push(
                    self.primary_project.get.ssh_url_to_repo,
                    git_tools.refspec(git_tools.head, branch, force=True),
                )

        if delete_protected_main and self.course.config.branch.master in branches:
            gitlab_.tools.delete_protected_branches(self.primary_project.get)

    @dataclasses.dataclass
    class ProblemSpecification:
        path_source: Optional[Path] = None
        message: Optional[str] = None

    def primary_project_problem_branches_create(self, branch_specs=None, default=None):
        """
        Use this to create the needed branches in the primary project.

        Arguments:
        * branches is optionally:
          - an instance of ProblemSpecification for non-multi-language labs,
          - a dictionary from languages to instances of ProblemSpecification for multi-language labs.
          If the attribute path_source is None, attempts to use a subfolder of the configured lab source:
          - 'problem' for non-multi-language labs,
          - 'problem/<language>' for multi-language labs.
          If the attribute message is None, uses a sensible default.
          If branch_specs is None, uses these defaults for all problem branches.
        * default specified the language that should be used for the main branch.
          Only used for multi-language labs.
          Defaults to the first key of self.config.branch_problem.
        """
        if self.config.multi_language is None:
            if branch_specs is None:
                branch_specs = Lab.ProblemSpecification()

            path_source = branch_specs.path_source
            if path_source is None:
                path_source = self.config.path_source / "problem"

            message = branch_specs.message
            if message is None:
                message = "Initial version."

            self.primary_project_branch_create(
                source=path_source,
                branches=[self.course.config.branch.master, "problem"],
                message=message,
            )
        else:
            if branch_specs is None:
                branch_specs = {
                    language: Lab.ProblemSpecification(path_source=None, message=None)
                    for language in self.config.branch_problem.keys()
                }

            assert branch_specs.keys() == self.config.branch_problem.keys()

            if default is None:
                default = next(iter(self.config.branch_problem.keys()))

            def process_language(language, make_main):
                spec = branch_specs[language]

                def branches():
                    if make_main:
                        yield self.course.config.branch.master
                    yield self.config.branch_problem[language]

                source = spec.path_source
                if source is None:
                    source = self.config.path_source / "problem" / language

                message = spec.message
                if message is None:
                    message = f"Initial {language.capitalize()} version."

                self.primary_project_branch_create(
                    source=source,
                    branches=branches(),
                    message=message,
                )

            process_language(default, True)
            for language in self.config.branch_problem.keys():
                if language != default:
                    process_language(language, False)

    @functools.cached_property
    def collection_project(self):
        """
        The collection project on Chalmers GitLab.
        When created, it is empty.
        """
        r = gitlab_.tools.CachedProject(
            gl=self.gl,
            logger=self.logger,
            path=self.path / self.course.config.path_lab.collection,
            name="Collection repository",
        )

        def create():
            gitlab_.tools.CachedProject.create(r, self.gitlab_group.get)

        r.create = create

        return r

    @functools.cached_property
    def solutions(self):
        def f():
            if self.config.has_solution is True:
                yield ("solution", "Official solution")
            elif isinstance(self.config.has_solution, tuple):
                for solution in self.config.has_solution:
                    yield (solution, f"Official solution — {solution}")

        return dict(f())

    def group_id_is_solution(self, id):
        return id in self.solutions.keys()

    @functools.cached_property
    def group_ids_desired(self):
        def f():
            yield from self.student_connector.desired_groups()
            yield from self.solutions.keys()

        return frozenset(f())

    def group_slug_to_id(self, slug):
        if slug.startswith(self.group_prefix):
            group_id_printed = slug.removeprefix(self.group_prefix)
            return self.student_connector.gitlab_group_slug_pp().parse(group_id_printed)
        if slug in self.solutions.keys():
            return slug
        return None

    @functools.cached_property
    def groups(self):
        def group_ids():
            for project in gitlab_.tools.list_all(self.gitlab_group.lazy.projects):
                id = self.group_slug_to_id(project.path)
                if id is not None:
                    yield id

        return {id: group_project.GroupProject(self, id) for id in group_ids()}

    def groups_known(self):
        for group in self.groups.values():
            # if group.is_known:
            yield group

    def groups_delete_all(self, keep_student_groups=True, keep_solution_groups=True):
        for id, group in tuple(self.groups.items()):
            if not (
                keep_solution_groups
                if self.group_id_is_solution(id)
                else keep_student_groups
            ):
                group.project.delete()

        with contextlib.suppress(AttributeError):
            del self.groups

    def group_create(self, id):
        group = group_project.GroupProject(self, id)
        group.project.create()
        self.groups[id] = group
        return group

    def groups_create_desired(self, keep_existing=True, refresh=True):
        if keep_existing:
            ids_old = self.groups.keys()
        else:
            self.group_delete_all()
            ids_old = ()

        if refresh:
            with contextlib.suppress(AttributeError):
                del self.group_ids_desired

        for id in self.group_ids_desired:
            if not id in ids_old:
                self.group_create(id)

    @functools.cached_property
    def repo(self):
        """
        Local collection repository.
        This is used as staging for (pushes to) the collection project on Chalmers GitLab.
        It fetches from the primary lab repository and student group repositories.
        """
        try:
            return git.Repo(self.dir_repo)
        except git.NoSuchPathError:
            self.repo_init()
            return self.repo

    def repo_add_remote(self, name, project, **kwargs):
        git_tools.add_tracking_remote(
            self.repo,
            name,
            project.ssh_url_to_repo,
            no_tags=True,
            overwrite=True,
            **kwargs,
        )

    def repo_add_groups_remotes(self, **kwargs):
        """
        Configure fetching remotes in local collection repository for all groups on GitLab.
        This overwrites any existing configuration for such remotes, except for groups no longer existing.
        """
        for group in self.groups_known():
            group.repo_add_remote(**kwargs)

    def repo_delete(self, force=False):
        """
        Delete the repository directory.
        Warning: Make sure that self.dir is correctly configured before calling.
        """
        try:
            shutil.rmtree(self.dir_repo)
        except FileNotFoundError:
            if not force:
                raise

    def repo_init(self, bare=False):
        """
        Initialize the local collection repository.
        If the directory exists, we assume that all remotes are set up.
        Otherwise, we create the directory and populate it with remotes on Chalmers GitLab as follows.
        Fetching remotes are given by the primary repository and student group repositories.
        Pushing remotes are just the collection repository.
        """
        self.logger.info("Initializing local collection repository.")
        try:
            repo = git.Repo.init(str(self.dir_repo), bare=bare)
            with repo.config_writer() as c:
                c.add_value("advice", "detachedHead", "false")

            # Configure and fetch primary repository.
            # TODO: add language problem branches.
            def fetch_branches():
                if self.config.multi_language is None:
                    yield "problem"  # self.course.config.branch.master  # TODO: fix in config.
                else:
                    for branch in self.config.branch_problem.values():
                        yield branch

            self.repo_add_remote(
                self.course.config.path_lab.primary,
                self.primary_project.get,
                fetch_branches=[
                    (git_tools.Namespacing.local, branch) for branch in fetch_branches()
                ],
                fetch_tags=[(git_tools.Namespacing.local, git_tools.wildcard)],
            )
            self.repo_fetch_primary()

            self.repo_add_remote(
                self.course.config.path_lab.collection,
                self.collection_project.get,
                push_branches=fetch_branches(),
                push_tags=[git_tools.wildcard],
            )
            self.repo_add_groups_remotes(ignore_missing=True)
        except:  # noqa: E722
            shutil.rmtree(self.dir_repo, ignore_errors=True)
            raise

        self.repo = repo

    def repo_remote_command(self, repo, command):
        if self.course.ssh_multiplexer is None:
            repo.git._call_process(*command)
        else:
            self.course.ssh_multiplexer.git_cmd(repo, command)

    def repo_command_fetch(self, repo, remotes):
        remotes = list(remotes)
        self.logger.debug(f"Fetching from remotes: {remotes}.")

        def command():
            yield "fetch"
            yield "--update-head-ok"
            yield from ["--jobs", str(self.course.config.gitlab_ssh.max_sessions)]
            yield from ["--multiple", *remotes]

        self.repo_remote_command(repo, list(command()))

        # Update caching mechanisms.
        self.repo_updated = True
        with contextlib.suppress(AttributeError):
            del self.remote_tags

    def repo_command_push(self, repo, remote):
        self.logger.debug(f"Pushing to remote: {remote}.")

        def command():
            yield "push"
            yield remote

        self.repo_remote_command(repo, list(command()))

    def repo_fetch_primary(self):
        """
        Fetch main branch from the offical repository on Chalmers GitLab to the local collection repository.
        """
        self.logger.info("Fetching from primary repository.")
        self.repo_command_fetch(self.repo, [self.course.config.path_lab.primary])

    def repo_push(self, force=False):
        """
        Push the local collection repository to the collection repository on Chalmers GitLab.
        Only push if changes have been recorded.
        """
        if self.repo_updated or force:
            self.logger.info("Pushing to collection repository.")
            self.repo_command_push(self.repo, self.course.config.path_lab.collection)
            self.repo_updated = False

    def configure_student_project(self, project, is_solution):
        """
        BUG.
        Gitlab seems to suffer from a race condition.
        Sometimes, the deletion of the protected branches is not honored.
        Adding a time delay after waiting for forking completion seems to avoid this.
        TODO: add (configurable) time delay.
        """
        self.logger.debug(f"Configuring student project {project.path_with_namespace}")

        def patterns():
            if not is_solution:
                for request_handler in self.config.request_handlers.values():
                    for pattern in request_handler.request_matcher.protection_patterns:
                        yield pattern

        # Should only be needed for solution projects.
        # Protected tags are inherited from primary project by forking.
        self.logger.debug("Protecting tags")
        gitlab_.tools.protect_tags(
            self.gl, project.id, patterns(), delete_existing=is_solution
        )

        self.logger.debug("Setting up protected branches")
        gitlab_.tools.delete_protected_branches(project)
        for problem in self.heads_problem:
            gitlab_.tools.protect_branch(self.gl, project, problem)

    def unprotect_main_branches(self):
        for g in self.groups.values():
            with gitlab_.tools.exist_ok():
                g.project.lazy.protectedbranches.delete("main")
                self.logger.info(f"WARNING: unprotected branch main for group {g.name}")

    def create_group_projects(self, exist_ok=False):
        for group in self.groups_known():
            x = group.project
            if exist_ok:
                x.create_ensured()
            else:
                x.create()

    def delete_group_projects(self):
        for group in self.groups_known():
            group.project.delete()

    def update_groups_problem(
        self,
        group_ids=None,
        force=False,
        notify_students: Optional[str] = None,
    ):
        """
        Update the (protected) problem branches in student projects.
        This calls GroupProject.update_problem for each selected group.

        This will *not* touch any of the branches on which the students do work.
        See hotfix_groups for that [TODO].

        Arguments:
        * group_ids:
            Iterable for group_ids to hotfix.
            Defaults to all groups.
        * force: whether to force push.
        * notify_students: unimplemented [TODO]
        """
        for group_id in self.normalize_group_ids(group_ids):
            self.groups[group_id].hotfix_problem(
                force=force,
                notify_students=notify_students,
            )

    def merge_groups_problem_into_main(
        self,
        group_ids=None,
        target_branch="main",
        merge_files=False,
        fail_on_problem=True,
        notify_students: str = None,
    ):
        """
        Hotfix the main 'target_branch' in student projects group project.
        This calls GroupProject.merge_problem_into_branch for the main branch in each selected group.

        Arguments:
        * group_ids:
            Iterable for group_ids to hotfix.
            Defaults to all groups.
        * other arguments: see GroupProject.merge_problem_into_branch.
        """
        for group_id in self.normalize_group_ids(group_ids):
            self.groups[group_id].merge_problem_into_branch(
                merge_files=merge_files,
                fail_on_problem=fail_on_problem,
                notify_students=notify_students,
            )

    def repo_fetch_all(self):
        """
        Fetch from the primary repository and all student repositories.
        """
        self.logger.info("Fetching from primary project and student projects.")

        def remotes():
            yield self.course.config.path_lab.primary
            for group in self.groups_known():
                yield group.remote

        self.repo_command_fetch(self.repo, remotes())

    @functools.cached_property
    def remote_tags(self):
        """
        A dictionary mapping each group id to a dictionary of key-value pairs (path, ref) where:
        - path is the tag name in the remote repository (converted to pathlib.PurePosixPath).
        - ref is an instance of git.Reference for the reference in refs/remote_tags/<full group id>.

        Clear this cached property after fetching.
        """
        refs = git_tools.references_hierarchy(self.repo)
        remote_tags = refs[git_tools.refs.name][git_tools.remote_tags.name]

        def f():
            for group in self.groups_known():
                value = remote_tags.get(group.remote, dict())
                yield (group.id, git_tools.flatten_references_hierarchy(value))

        return dict(f())

    @functools.cached_property
    def tags(self):
        """
        A dictionary hierarchy of tag path name segments
        with values in tags in the local collection repository.

        Clear this cached property after constructing tags.
        """
        refs = git_tools.references_hierarchy(self.repo)
        return refs[git_tools.refs.name][git_tools.tags.name]

    def hook_specs(self, netloc=None) -> Iterable[gitlab_.tools.HookSpec]:
        for group in self.groups_known():
            yield from group.hook_specs(netloc)

    # Alternative implementation
    # @contextlib.contextmanager
    # def hooks_manager(self, netloc):
    #     hooks = self.hooks_create(netloc)
    #     try:
    #         yield hooks
    #     finally:
    #         self.hooks_delete(hooks)

    def setup_request_handlers(self):
        """
        Setup the configured request handlers.
        This method must be called before requests can be processed.
        """
        self.logger.info("Setting up request handlers")
        for handler in self.config.request_handlers.values():
            handler.setup(self)

    def setup_live_submissions_table(self, deadline=None):
        """
        Setup the live submissions table.
        Takes an optional deadline parameter for limiting submissions to include.
        If not set, we use self.deadline.
        Request handlers should be set up before calling this method.
        """
        if deadline is None:
            deadline = self.deadline
        config = live_submissions_table.Config(deadline=deadline)

        self.live_submissions_table = live_submissions_table.LiveSubmissionsTable(
            self,
            config=config,
            column_types=self.submission_handler.grading_columns,
        )

    def setup(self, deadline=None, use_live_submissions_table=True):
        """
        General setup method.
        Call before any request processing is started.

        Arguments:
        * deadline:
            Passed to setup_live_submissions_table.
            If set, overrides self.deadline.
        * use_live_submissions_table:
            Whether to build and update a live submissions table
            of submissions needing reviews (by graders).
        """
        if deadline is None:
            deadline = self.deadline

        self.setup_request_handlers()
        if use_live_submissions_table:
            self.setup_live_submissions_table(deadline=self.deadline)

    def parse_request_tags(self, from_gitlab=True):
        """
        Parse request tags for group projects in this lab.
        This calls parse_request_tags in each contained group project.
        The boolean parameter from_gitlab determines if:
        * (True) tags read from Chalmers GitLab (a HTTP call)
        * (False) tags are read from the local collection repository.

        This method needs to be called before requests_and_responses
        in each contained handler data instance can be accessed.
        """
        self.logger.info("Parsing request tags.")
        for group in self.groups_known():
            group.parse_request_tags(from_gitlab=from_gitlab)

    def parse_response_issues(self, on_duplicate=True, delete_duplicates=False):
        """
        Parse response issues for group projects on in this lab.
        This calls parse_response_issues in each contained group project.
        Cost: one HTTP call per group.

        This method needs to be called before requests_and_responses
        in each contained handler data instance can be accessed.

        Arguments:
        * on_duplicate:
            - None: Raise an exception.
            - True: Log a warning and keep the first (newer) item.
            - False: Log a warning and keep the second (older) item.
        * delete_duplicates: if true, delete duplicate issues.

        Returns the frozen set of group ids with changes in review issues (if configured).
        """
        self.logger.info("Parsing response issues.")

        def f():
            for group in self.groups_known():
                if group.parse_response_issues(
                    on_duplicate=on_duplicate,
                    delete_duplicates=delete_duplicates,
                ):
                    yield group.id

        return frozenset(f())

    @contextlib.contextmanager
    def parse_grading_merge_request_responses(self):
        """
        This method assumes self.config.grading_via_merge_request is true.
        Parse grading merge request responses for group projects on in this lab.
        This calls parse_grading_merge_request_responses in each contained group project.
        Cost: two HTTP calls per group.

        This method needs to be called before requests_and_responses
        in each contained handler data instance can be accessed.

        Returns the frozen set of group ids with changes in review issues (if configured).

        This method is a context manager.
        Inside the context, grading merge requests have notes cache clear suppressed.
        process_requests benefits from being executed inside its scope.
        This is because processing requests may run GradingViaMergeRequest.sync_submissions.
        """
        self.logger.info("Parsing grading merge request responses.")

        with contextlib.ExitStack() as stack:

            def f():
                for group in self.groups_known():
                    if group.parse_grading_merge_request_responses():
                        yield group.id
                    if self.config.multi_language is None:
                        stack.enter_context(
                            group.grading_via_merge_request.notes_suppress_cache_clear()
                        )
                    else:
                        for m in group.grading_via_merge_request.values():
                            stack.enter_context(m.notes_suppress_cache_clear())

            yield frozenset(f())

    def parse_requests_and_responses(self, from_gitlab=True):
        """
        Calls:
        * parse_response_issues
        * parse_grading_merge_request_responses (if configured)
        * parse_request_tags

        Does more HTTP requests for Chalmers GitLab than needed.
        """
        self.parse_response_issues()
        if self.config.grading_via_merge_request:
            with self.parse_grading_merge_request_responses():
                pass
        self.parse_request_tags(from_gitlab=from_gitlab)

    def process_group_request(self, group):
        """
        Process a request in a group.
        See GroupProject.process_request.

        Returns a boolean indicating if a submission was newly processed.
        """
        requests_new = group.process_requests()
        return requests_new[self.config.submission_handler_key]

    def process_requests(self):
        """
        Process requests in group projects in this lab.
        This skips requests already marked as handled in the local collection repository.
        Before calling this method, the following setups steps need to have been executed:
        * self.setup_handlers()
        * requests and responses need to be up to date.
          Update responses before updating requests to avoid responses with no matching request.

        Returns the frozen set of group ids with newly processed submissions.

        If grading via merge request has been configured,
        benefits from being executed within the scope of parse_grading_merge_request_responses.
        This is because processing requests may run GradingViaMergeRequest.sync_submissions.
        """
        self.logger.info("Processing requests.")

        def f():
            for group in self.groups_known():
                requests_new = group.process_requests()
                if requests_new[self.config.submission_handler_key]:
                    yield group.id

        return frozenset(f())

    @functools.cached_property
    def submission_handler(self):
        """The submission handler specified by the lab configuration."""
        return self.config.request_handlers[self.config.submission_handler_key]

    @functools.cached_property
    def have_reviews(self):
        """Whether review response issues are configured."""
        return self.submission_handler.review_response_key is not None

    def handle_requests(self):
        self.logger.info("Handling request tags.")
        for group in self.groups_known():
            group.handle_requests()

    @contextlib.contextmanager
    def checkout_with_empty_bin_manager(self, commit):
        """
        Context manager for a checked out commit and an empty directory
        that is used for transient results such as compilation products.
        """
        with git_tools.checkout_manager(self.repo, commit) as src:
            with path_tools.temp_dir() as bin:
                yield (src, bin)

    @functools.cached_property
    def language_problem_names(self) -> Mapping[str | None, str]:
        """
        The mapping from language names to problem branch names.
        If not a multi-language lab, uses None as unique language name.
        """
        if self.config.multi_language is None:
            return {None: self.config.branch_problem}

        return self.config.branch_problem

    def branch_problem(self, language=None):
        return self.language_problem_names[language]

    def head_problem(self, language=None):
        return git_tools.normalize_branch(
            self.repo,
            self.branch_problem(language=language),
        )

    @property
    def heads_problem(self):
        if self.config.multi_language is None:
            return [self.config.branch_problem]
        else:
            return self.config.branch_problem.values()

    @functools.cached_property
    def compiler(self):
        if self.config.compiler is not None:
            self.config.compiler.setup(self)
        return self.config.compiler

    # TODO: unused?
    def checkout_problem(self, language=None):
        """A context manager for the checked out problem head (path.Path)."""
        return git_tools.checkout_manager(
            self.repo, self.head_problem(language=language)
        )

    # TODO: unused?
    @contextlib.contextmanager
    def checkout_and_compile_problem(self, language=None):
        with self.checkout_with_empty_bin_manager(
            self.head_problem(language=language)
        ) as (src, bin):
            if self.compiler is not None:
                self.compiler.compile(src, bin)
                yield (src, bin)

    def groups_with_live_submissions(self, deadline=None):
        """
        A generator for groups with live submissions for the given optional deadline.
        """
        for group in self.groups_known():
            if group.submission_current(deadline=deadline) is not None:
                yield group.id

    @contextlib.contextmanager
    def live_submissions_table_staging_manager(self):
        try:
            yield
        finally:
            self.file_live_submissions_table_staging.unlink(missing_ok=True)

    def update_live_submissions_table(self, group_ids=None):
        """
        Updates the live submissions table on Canvas.
        Before calling this method, all group rows in the
        live submissions table need to have been updated.

        See LiveSubmissionsTable.build for argument descriptions.
        """
        self.logger.info("Updating live submissions table")
        with self.live_submissions_table_staging_manager():
            self.live_submissions_table.build(
                self.file_live_submissions_table_staging,
                group_ids=group_ids,
            )
            if path_tools.file_content_eq(
                self.file_live_submissions_table_staging,
                self.file_live_submissions_table,
                missing_ok_b=True,
            ):
                self.logger.debug(
                    "Live submissions table has not changed,"
                    " skipping upload to Canvas."
                )
                self.file_live_submissions_table_staging.unlink()
            else:
                # with path_tools.temp_dir() as dir:
                #     shutil.copyfile(self.file_live_submissions_table_staging, 'index.html')
                #     tree = git_tools.create_tree_from_dir(dir)
                #     try:
                #         parents = [self.repo.heads[self.head_live_submissions_table].commit]
                #     except IndexError:
                #         parents = []
                #     commit = git.Commit.create_from_tree(
                #         self.repo,
                #         tree,
                #         'Update live submissions table.',
                #         parents,
                #     )
                #     self.repo.create_head(self.head_live_submissions_table, commit, force = True)
                #     self.repo_updated = True
                #     self.repo_push()
                self.logger.info("Posting live submissions table to Canvas")
                target = self.config.canvas_path_awaiting_grading
                folder_id = self.course.canvas_course.get_folder_by_path(
                    target.parent
                ).id
                # self.course.canvas_course.post_file(
                #     self.file_live_submissions_table_staging,
                #     folder_id,
                #     target.name,
                # )
                # Workaround for https://github.com/instructure/canvas-lms/issues/2309:
                with path_tools.temp_file() as path:
                    data = self.file_live_submissions_table_staging.read_text()
                    data = data + "<!-- " + str(random.randbytes(16)) + " -->"
                    path.write_text(data)
                    self.course.canvas_course.post_file(path, folder_id, target.name)
                self.file_live_submissions_table_staging.replace(
                    self.file_live_submissions_table,
                )

    def parse_issue(self, issue):
        request_types = self.config.request.__dict__
        for request_type, spec in request_types.items():
            for response_type, pp in spec.issue.__dict__.items():
                try:
                    return (request_type, response_type, pp.parse(issue.title))
                except Exception:
                    continue

    def parse_grading_issues(self):
        for group in self.groups_known():
            group.grading_issues = dict()

        r = self.course.parse_response_issues(self.collection_project)
        for (request, response_type), value in r.items():
            (id, request) = self.course.qualify_with_slash.parse(request)
            self.groups[id].grading_issues[(request, response_type)] = value

    @functools.cached_property
    def grading_sheet(self):
        return self.course.grading_spreadsheet.ensure_grading_sheet(self)

    def normalize_group_ids(self, group_ids=None):
        return (
            {group.id for group in self.groups_known()}
            if group_ids is None
            else group_ids
        )

    def include_group_in_grading_sheet(self, group, deadline=None):
        """
        We include a group in the grading sheet if it is a student group with a submission.
        Extra groups to include can be configured in the grading sheet config using:
        * include_groups_with_no_submission
        """
        if not group.is_known or group.is_solution:
            return False

        if deadline is None:
            deadline = self.deadline

        return (
            list(group.submissions_relevant(deadline))
            or self.course.config.grading_sheet.include_groups_with_no_submission
            or group.non_empty()
        )

    @functools.cached_property
    def grading_sheet_group_link(self):
        if not self.student_connector.gdpr_link_problematic:
            return lambda group_id: self.groups[group_id].project.get.web_url

    def update_grading_sheet(self, group_ids=None, deadline=None):
        """
        Update the grading sheet.

        Arguments:
        * group_ids:
            If set, restrict the update to the given group ids.
        * deadline:
            Deadline to use for submissions.
            If not set, we use self.deadline.
        """
        if deadline is None:
            deadline = self.deadline

        group_ids = self.normalize_group_ids(group_ids)
        groups = [
            group
            for (id, group) in self.groups.items()
            if id in group_ids
            if self.include_group_in_grading_sheet(group, deadline)
        ]

        # Refresh grading sheet cache.
        self.grading_sheet.clear_cache()

        # Ensure grading sheet has rows for all required groups.
        self.grading_sheet.setup_groups(
            groups=[group.id for group in groups],
            group_link=self.grading_sheet_group_link,
        )

        # Ensure grading sheet has sufficient query group columns.
        it = (general.ilen(group.submissions_relevant(deadline)) for group in groups)
        self.grading_sheet.ensure_num_queries(max(it, default=0))

        request_buffer = self.course.grading_spreadsheet.create_request_buffer()
        for group in groups:
            for query, submission in enumerate(group.submissions_relevant(deadline)):
                if submission.outcome is None:
                    grader = None
                    outcome = None
                else:
                    grader = google_tools.sheets.cell_value(
                        submission.grader_informal_name
                    )
                    outcome = google_tools.sheets.cell_link_with_fields(
                        self.course.config.outcome.as_cell.print(submission.outcome),
                        submission.link,
                    )

                self.grading_sheet.write_query(
                    request_buffer,
                    group.id,
                    query,
                    grading_sheet.Query(
                        submission=google_tools.sheets.cell_link_with_fields(
                            submission.request_name,
                            gitlab_.tools.url_tag_name(
                                group.project.get,
                                submission.request_name,
                            ),
                        ),
                        grader=grader,
                        score=outcome,
                    ),
                )
        request_buffer.flush()

    def update_submission_systems(self, group_ids=None, deadline=None):
        """
        Update the submission systems for specified groups.
        The submission systems are:
        - collection project on Chalmers GitLab,
        - live submissions table (if set up),
        - grading sheet.

        Arguments:
        * group_ids:
            Iterable for group_ids to restrict updates to.
            Defaults to all groups.
        * deadline:
            Passed to update_grading_sheet.
            If set, overrides self.deadline.
        """
        if group_ids is None:
            group_ids = self.groups.keys()
        group_ids = tuple(group_ids)

        # Clear group members cache.
        for id in group_ids:
            self.groups[id].members_clear()

        # Update submission systems.
        if hasattr(self, "live_submissions_table"):
            self.live_submissions_table.update_rows(group_ids=group_ids)
        self.repo_push()
        if group_ids:
            if hasattr(self, "live_submissions_table"):
                self.update_live_submissions_table()
            self.update_grading_sheet(group_ids=group_ids)

    def initial_run(self, deadline=None):
        """
        Does an initial run of processing everything.
        Assumes that setup has already occurred.

        Arguments:
        * deadline:
            Passed to update_grading_sheet.
            If set, overrides self.deadline.
        """
        with contextlib.ExitStack() as stack:
            self.parse_response_issues()
            if self.config.grading_via_merge_request:
                stack.enter_context(self.parse_grading_merge_request_responses())
            self.repo_fetch_all()
            self.parse_request_tags(False)
            self.process_requests()
        self.update_submission_systems(deadline=deadline)

    def refresh_lab(self):
        """
        Refresh group project requests and responses.
        Should be called regularly even if webhooks are in place.
        This is because webhooks can fail to trigger or the network connection may be down.
        """
        self.logger.info("Refreshing lab.")
        with contextlib.ExitStack() as stack:
            review_updates = self.parse_response_issues()
            if self.config.grading_via_merge_request:
                review_updates = review_updates | stack.enter_context(
                    self.parse_grading_merge_request_responses()
                )

            self.repo_fetch_all()
            self.parse_request_tags(from_gitlab=False)
            new_submissions = frozenset(self.process_requests())

        # Update submission system.
        self.logger.info(f"Groups with new submissions: {new_submissions}")
        self.logger.info(f"Groups with review updates: {review_updates}")
        self.update_submission_systems(group_ids=review_updates | new_submissions)

    def refresh_group(
        self, group, refresh_issue_responses=False, refresh_grading_merge_request=False
    ):
        """
        Refresh requests and responses in a single group in this lab.
        Typically called after notification by a webhook.

        Arguments:
        * group_id: The id of the group to refresh.
        * refresh_responses: If set to False, responses will not be updated.
        """
        refresh_some_responses = (
            refresh_issue_responses or refresh_grading_merge_request
        )
        suffix = "" if refresh_some_responses else " (requests only)"
        self.logger.info(f"Refreshing {group.name}{suffix}.")

        with contextlib.ExitStack() as stack:

            def f():
                x = refresh_issue_responses and group.parse_response_issues()
                if x:
                    self.logger.info("found response issue update")
                    yield x
                if self.config.grading_via_merge_request:
                    x = (
                        refresh_grading_merge_request
                        and group.parse_grading_merge_request_responses()
                    )
                    if x:
                        self.logger.info("found merge request update")
                        if self.config.multi_language is None:
                            stack.enter_context(
                                group.grading_via_merge_request.notes_suppress_cache_clear()
                            )
                        else:
                            for m in group.grading_via_merge_request.values():
                                stack.enter_context(m.notes_suppress_cache_clear())
                        yield x

            grading_updates = any(f())
            group.repo_fetch()
            # Setting from_gitlab = True results in a single HTTP call.
            # It might be faster if we have a large number of remote tags.
            group.parse_request_tags(from_gitlab=False)
            new_submissions = self.process_group_request(group)

        # Update submission system.
        if new_submissions:
            self.logger.info("New submissions received.")
        if grading_updates:
            self.logger.info("Grading updates received.")
        self.update_submission_systems(
            group_ids=filter(lambda _: grading_updates or new_submissions, [group.id])
        )

    def update_grading_sheet_and_live_submissions_table(self, deadline=None):
        """Does what it says."""
        self.setup(deadline=deadline)
        self.initial_run(deadline=deadline)

    def checkout_tag_hierarchy(self, dir):
        """
        Check out all tags in the collection repository in a hierarchy based at dir.
        The directory dir and its parents are created if they do not exist.
        To save space, tags are omitted if they satisfy one of the following conditions:
        - ultimate path segment is 'handled',
        - penultimate path segment is 'after'.
        This is to save space; the content of these tags
        # is identical to that the respective parent tag.

        Use this function to more quickly debug issues with contents of the collection repository.
        """
        for path, tag in git_tools.flatten_references_hierarchy(self.tags).items():
            if path.name == "handled" or (
                len(path.parents) > 0 and path.parent.name == "after"
            ):
                continue

            out = dir / path
            out.mkdir(parents=True)
            git_tools.checkout(self.repo, out, tag)

    @functools.cached_property
    def group_by_gitlab_username(self):
        def f():
            for group in self.groups_known():
                for gitlab_user in group.members:
                    yield (gitlab_user.username, group)

        return general.sdict(f(), format_value=lambda group: group.name)

    def group_by_gitlab_username_clear(self):
        with contextlib.suppress(AttributeError):
            del self.group_by_gitlab_username

    def grading_report(self, scoring=None, strict=True):
        """
        Prepare a grading report for this lab.
        This returns a map sending usernames on Chalmers GitLab to scores.
        Scores are user-defined.

        Arguments:
        * scoring:
            A function taking a list of submission outcomes and returning a score.
            Defaults to None for no submissions and the maximum function otherwise.
        * strict:
            Refuse to compute score if there is an ungraded submission.
        """
        return {
            gitlab_username: group.get_score(scoring=scoring, strict=strict)
            for (gitlab_username, group) in self.group_by_gitlab_username.items()
        }

    def parse_hook_event(self, hook_event, project_slug, strict=False):
        """
        Arguments:
        * hook_event:
            Dictionary (decoded JSON).
            Event received from a webhook in this lab.
        * project_slug:
            Project as appearing in the project path of the event.
        * strict:
            Whether to fail on unknown events.

        Returns an iterator of pairs of:
        - an instance of events.LabEvent,
        - a callback function to handle the event.
        These are the lab events triggered by the webhook event.
        """
        id = self.group_slug_to_id(project_slug)
        if id is None:
            raise Exception(f"Unexpected project slug in hook event: {project_slug}")

        try:
            group = self.groups[id]
        except LookupError:
            self.logger.warning(f"Received webhook event for unknown group id {id}.")
            self.logger.debug(f"Webhook event:\n{hook_event}")
            if strict:
                raise ValueError(f"Unknown group id {id}")
            return

        yield from webhook_listener.map_with_callback(
            group.lab_event,
            group.parse_hook_event(hook_event, strict=strict),
        )

    def course_event(self, lab_event):
        return events.CourseEventInLab(
            lab_id=self.id,
            lab_event=lab_event,
        )

    def report_assignment_populate(self, scoring=None, strict=True):
        grades = self.grading_report(scoring=scoring, strict=strict)

        id = self.report_assignment_get().id
        submissions = self.course.canvas_course.get_submissions(id, use_cache=False)
        for submission in submissions:
            canvas_user_id = submission.user_id
            try:
                canvas_user = self.course.canvas_course.student_details[canvas_user_id]
            except KeyError:
                self.logger.warning(
                    f"* Submission user {canvas_user_id} not a Canvas user"
                    " (probably it is the test student)."
                )
                continue

            gitlab_username = self.course.gitlab_username_by_canvas_id(canvas_user_id)
            if gitlab_username is None:
                self.logger.warning(
                    f"* Canvas user {canvas_user.name} not on Chalmers GitLab."
                )
                continue

            try:
                grade = grades.pop(gitlab_username)
            except KeyError:
                self.logger.warning(
                    f"* Canvas user {canvas_user.name} not in lab on Chalmers GitLab."
                )
                continue
            if grade is None:
                self.logger.warning(
                    f"* {gitlab_username} ({canvas_user.name}): no graded submission"
                )
                continue

            self.logger.info(f"* {canvas_user.name}: {grade}")
            canvas_grade = {
                0: "incomplete",
                1: "complete",
            }[grade]
            endpoint = self.course.canvas_course.endpoint + [
                "assignments",
                id,
                "submissions",
                canvas_user_id,
            ]
            self.course.canvas.put(endpoint, {"submission[posted_grade]": canvas_grade})

        if grades:
            self.logger.warning("Chalmers GitLab users with unreported grades:")
            for gitlab_username, grade in grades.items():
                self.logger.warning(f"* {gitlab_username}: {grade}")

    def sync_students_to_gitlab(self, *, add=True, remove=True, restrict_to_known=True):
        """
        Synchronize Chalmers GitLab student group membership according to the group membership on Canvas.

        If add is True, this adds missing members of groups on GitLab.
        An invitation is sent if a GitLab account is not found.
        If remove is True, this removes invitations and members not belonging to groups on GitLab.
        If any of these are False, a warning is logged instead of performing the action.

        If restrict_to_known is True, removals are restricted to invitations
        and members recognized as belonging to students in the Canvas course.
        This is recommended in case there are students participating
        in the labs that are not registered in the Canvas course.
        However, a registered student can then contrive to obtain duplicate group memberships
        by changing their primary email address on Canvas prior to changing groups and accepting invitations.

        Note in case remove is True and restrict_to_known is False:
        An exception is raised if a Canvas student cannot be resolved to a GitLab username.
        This is to prevent students from being unintentionally removed from their groups.

        This method is simpler than invite_students_to_gitlab.
        It does not use a ledger of past invitations.
        However, it only works properly if we can resolve Canvas students to Chalmers GitLab accounts.

        Call sync_students_to_gitlab(add = False, remove = False, restrict_to_known = False)
        to obtain (via logged warnings) a report of group membership deviations.
        """
        self.logger.info("synchronizing students from Canvas groups to GitLab group")

        # We use @student.chalmers.se.
        # TODO: use info from LDAP
        suffix = "@student.chalmers.se"
        pp_email = print_parse.PrintParse(
            print=lambda x: x + suffix,
            parse=lambda x: general.remove_suffix(x, suffix),
        )

        def canvas_name(gitlab_username):
            try:
                canvas_user = self.course.canvas_user_by_gitlab_username[
                    gitlab_username
                ]
            except KeyError:
                return "unknown Canvas student"
            return canvas_user.name

        def str_with_user_details(identifier, gitlab_username):
            return f"{identifier} ({canvas_name(gitlab_username)})"

        def known_gitlab_username_from_email(email):
            try:
                gitlab_username = pp_email.parse(email)
            except Exception:
                return None
            if not gitlab_username in self.course.canvas_user_by_gitlab_username:
                return None
            return gitlab_username

        def user_str_from_email(email):
            return str_with_user_details(email, known_gitlab_username_from_email(email))

        def user_str_from_gitlab_username(gitlab_username):
            return str_with_user_details(gitlab_username, gitlab_username)

        for group_id in self.student_connector.desired_groups():
            entity_name = (
                f"{self.student_connector.gitlab_group_name(group_id)} on GitLab"
            )
            entity = self.groups[group_id].project.lazy

            # Current members and invitations.
            # If restrict_to_known holds, restricts to gitlab users and email addresses
            # recognized as belonging to Canvas students.
            self.logger.debug(f"checking {entity_name}")
            members = {
                gitlab_user.username
                for gitlab_user in gitlab_.tools.members_dict(entity).values()
                if general.when(
                    restrict_to_known,
                    gitlab_user.username in self.course.canvas_user_by_gitlab_username,
                )
            }

            def invitations():
                for email in gitlab_.tools.invitation_dict(self.gl, entity):
                    if restrict_to_known and not known_gitlab_username_from_email(
                        email
                    ):
                        continue
                    yield email

            invitations = frozenset(invitations())

            members_desired = set()
            invitations_desired = set()
            for gitlab_username in self.student_connector.desired_members(group_id):
                if (
                    gitlab_username
                    in self.course.gitlab_users_cache.id_from_username.keys()
                ):
                    members_desired.add(gitlab_username)
                else:
                    invitations_desired.add(pp_email.print(gitlab_username))

            for email in invitations - invitations_desired:
                if email:
                    self.logger.warning(
                        f"deleting invitation of {user_str_from_email(email)}"
                        f" to {entity_name}"
                    )
                    with gitlab_.tools.exist_ok():
                        gitlab_.tools.invitation_delete(self.gl, entity, email)
                else:
                    self.logger.warning(
                        f"extra invitation of {user_str_from_email(email)}"
                        f" to {entity_name}"
                    )

            for gitlab_username in members - members_desired:
                if remove:
                    self.logger.warning(
                        f"removing {user_str_from_gitlab_username(gitlab_username)}"
                        f" from {entity_name}"
                    )
                    with gitlab_.tools.exist_ok():
                        entity.members.delete(
                            self.course.gitlab_users_cache.id_from_username[
                                gitlab_username
                            ]
                        )
                else:
                    self.logger.warning(
                        f"extra member {user_str_from_gitlab_username(gitlab_username)}"
                        f" of {entity_name}"
                    )

            for email in invitations_desired - invitations:
                if add:
                    self.logger.log(
                        25, f"inviting {user_str_from_email(email)} to {entity_name}"
                    )
                    try:
                        with gitlab_.tools.exist_ok():
                            gitlab_.tools.invitation_create(
                                self.gl,
                                entity,
                                email,
                                gitlab.const.DEVELOPER_ACCESS,
                            )
                    except gitlab.exceptions.GitlabCreateError as e:
                        self.logger.error(str(e))
                else:
                    self.logger.warning(
                        f"missing invitation of {user_str_from_email(email)}"
                        f" to {entity_name}"
                    )

<<<<<<< HEAD
            for gitlab_username in members_desired - members:
                if add:
                    self.logger.log(
                        25,
                        f"adding {user_str_from_gitlab_username(gitlab_username)}"
                        f" to {entity_name}",
                    )
                    with gitlab_.tools.exist_ok():
                        if user_str_from_gitlab_username(gitlab_username) not in ["hazemto (Hazem Torfah)", "Peter.Ljunglof (Peter Ljunglöf)"]:
                            entity.members.create({
                                'user_id': self.course.gitlab_users_cache.id_from_username[gitlab_username],
                                'access_level': gitlab.const.DEVELOPER_ACCESS,
                            })
                else:
                    self.logger.warning(
                        f"missing member {user_str_from_gitlab_username(gitlab_username)}"
                        f" of {entity_name}"
                    )
=======
            users_to_add = members_desired - members
            if users_to_add:
                inherited_access = dict(
                    (user.id, user.access_level)
                    for user in gitlab_.tools.list_all(entity.members_all)
                )
                for gitlab_username in users_to_add:
                    if add:
                        self.logger.log(
                            25,
                            f"adding {user_str_from_gitlab_username(gitlab_username)}"
                            f" to {entity_name}",
                        )
                        user_id = self.course.gitlab_users_cache.id_from_username[
                            gitlab_username
                        ]
                        access_level = gitlab.const.DEVELOPER_ACCESS
                        if user_id in inherited_access:
                            access_level = max(access_level, inherited_access[user_id])
                        with gitlab_.tools.exist_ok():
                            entity.members.create(
                                {
                                    "user_id": user_id,
                                    "access_level": access_level,
                                }
                            )
                    else:
                        self.logger.warning(
                            f"missing member {user_str_from_gitlab_username(gitlab_username)}"
                            f" of {entity_name}"
                        )
>>>>>>> d6c68dd9

    def sync_projects_and_students_from_canvas(self, synced_group_sets=set()):
        """
        Create lab projects and sync their membership according to the information on Canvas.
        Currently does not delete any groups that were deleted on Canvas (for safety).

        The parameter is set of group set names that are considered to been synced recently.
        If this lab is a group lab and the name of the corresponding Canvas group set is not in set,
        the group set will be refreshed and its name added to the given set.
        """
        self.logger.info("synchronizing lab projects and their members from Canvas")

        student_connector = self.student_connector
        if isinstance(student_connector, StudentConnectorGroupSet):
            group_set = student_connector.group_set
            group_set_name = group_set.config.group_set_name
            if not group_set_name in synced_group_sets:
                group_set.canvas_group_set_refresh()
                synced_group_sets.add(group_set_name)
        self.groups_create_desired()
        self.sync_students_to_gitlab()

    def deploy_via_lab_sources_and_canvas(self):
        """
        Perform all steps to deploy a lab in sequence.

        Steps:
        - creating a new project for the lab in the course
        - creating base projects for sources and collection
        - creating a project for each group according to Canvas groups
        - populating the group projects with clones of the lab sources

        Prerequisites:
        - lab sources repo updated on the server
        - deploy directories built there (`make all`)
        - test runner built there (`make test-image`)

        To undo, call:
        - gitlab_group.delete()
        - repo_delete()
        """
        self.logger.info(
            """
            Deploying lab
            -------------

            Note: requires lab sources to be deployed and test runner image built.

            """
        )

        self.logger.info("=== Creating project root for lab ===")
        self.gitlab_group.create()

        self.logger.info('=== Creating (empty) "primary" project for lab ===')
        self.primary_project.create()

        self.logger.info("=== Uploading problem branch ===")
        self.primary_project_problem_branches_create()

        self.logger.info('=== Creating "collection" project for lab ===')
        self.collection_project.create()

        self.logger.info("=== Forking student projects from primary project ===")
        self.groups_create_desired()

        self.logger.info(
            """
            Note: students are not yet added/invited to lab projects.
            Run 'sync_students_to_gitlab()' when ready.
            """
        )
        # Or you could also call sync_students_to_gitlab.
        # But that's dangerous because you can't delete things and start again without creating noise.

    def recover_branches(self):
        """
        Recover branches in student projects from the collection project.
        Useful to resover student projects after accidentally deleting the GitLab lab group.

        WARNING: this force pushes to student projects.
        """
        self.logger.info("Restoring student branches from local repository")
        dir_ref = Path(self.repo.git_dir) / "refs"
        for dir_remote in (Path(self.repo.git_dir) / "refs" / "remotes").iterdir():
            remote = dir_remote.name

            def refspecs():
                for dir_branch in dir_remote.iterdir():
                    branch = dir_branch.name
                    if branch.startswith("submission-"):
                        continue

                    source = str(dir_branch.relative_to(self.repo.git_dir))
                    target = git_tools.local_ref(False, branch)
                    refspec = "+" + git_tools.refspec(source, target)
                    yield refspec

                specs = list(refspecs())
                self.repo.remote(remote).push(refspec=refspec, force=True)

    def recover_tags(self):
        """
        Recover tags in student projects from the collection project.
        Useful to resover student projects after accidentally deleting the GitLab lab group.

        WARNING: this force pushes to student projects.
        """
        self.logger.info("Restoring student tags from local repository")
        dir_ref = Path(self.repo.git_dir) / "refs"
        for dir_remote in (Path(self.repo.git_dir) / "refs" / "remote_tags").iterdir():
            remote = dir_remote.name

            def refspecs():
                for dir_tag in dir_remote.iterdir():
                    tag = dir_tag.name
                    source = str(dir_tag.relative_to(self.repo.git_dir))
                    target = git_tools.local_ref(True, tag)
                    refspec = "+" + git_tools.refspec(source, target)
                    yield refspec

            specs = list(refspecs())
            self.repo.remote(remote).push(refspec=specs, force=True)<|MERGE_RESOLUTION|>--- conflicted
+++ resolved
@@ -1840,26 +1840,6 @@
                         f" to {entity_name}"
                     )
 
-<<<<<<< HEAD
-            for gitlab_username in members_desired - members:
-                if add:
-                    self.logger.log(
-                        25,
-                        f"adding {user_str_from_gitlab_username(gitlab_username)}"
-                        f" to {entity_name}",
-                    )
-                    with gitlab_.tools.exist_ok():
-                        if user_str_from_gitlab_username(gitlab_username) not in ["hazemto (Hazem Torfah)", "Peter.Ljunglof (Peter Ljunglöf)"]:
-                            entity.members.create({
-                                'user_id': self.course.gitlab_users_cache.id_from_username[gitlab_username],
-                                'access_level': gitlab.const.DEVELOPER_ACCESS,
-                            })
-                else:
-                    self.logger.warning(
-                        f"missing member {user_str_from_gitlab_username(gitlab_username)}"
-                        f" of {entity_name}"
-                    )
-=======
             users_to_add = members_desired - members
             if users_to_add:
                 inherited_access = dict(
@@ -1891,7 +1871,6 @@
                             f"missing member {user_str_from_gitlab_username(gitlab_username)}"
                             f" of {entity_name}"
                         )
->>>>>>> d6c68dd9
 
     def sync_projects_and_students_from_canvas(self, synced_group_sets=set()):
         """
