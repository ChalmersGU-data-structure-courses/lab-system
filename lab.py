--- conflicted
+++ resolved
@@ -224,11 +224,7 @@
         self.name = self.course.config.lab.name.print(self.id)
         self.name_semantic = (self.config.path_source / 'name').read_text().strip()
         self.name_full = '{} — {}'.format(self.name, self.name_semantic)
-<<<<<<< HEAD
-        self.group_prefix = f'lab{self.id_str}-'
-=======
         self.group_prefix = self.course.config.lab.prefix.print(self.id)
->>>>>>> ebca4492
 
         # Student connector
         if self.config.group_set:
