# Variables starting with an underscore are only used locally.
import datetime
from pathlib import PurePosixPath
import re
from types import SimpleNamespace

import lab_handlers_java
import print_parse
import robograder_java
from this_dir import this_dir

# Personal configuration.
# These configuration options are likely to differ per user
# or contain private information such as authentication tokens.
from gitlab_config_personal import *  # noqa: F401, F403


# Canvas config
canvas = SimpleNamespace(
    # Standard values:
    # * 'canvas.gu.se' for GU courses
    # * 'chalmers.instructure.com' for Chalmers courses
    url = 'chalmers.instructure.com',

    # Integer id found in Canvas course URL.
    course_id = None,

    # Name of Canvas group set where students sign up for lab groups.
    # We recommend to use a zero-based numerical naming scheme such as 'Lab group 0', 'Lab group 1', etc.
    # If you allow students to create their own group name,
    # you have to define further down how this should translate to group names on GitLab.
    # There are special characters allowed for Canvas group names, but forbidden for GitLab group names.
    group_set = 'Lab groups',

    # Path to (unpublished!) folder in Canvas course files where the script will upload submission reports.
    # This folder needs to exist.
    grading_path = 'temp',
)

# Base URL for Chalmers GitLab
base_url = 'https://git.chalmers.se/'

# Here is the group structure.
# The top-level group need to be created, the rest if managed by script.
#
# * graders             # Who should be allowed to grade?
#                       # Members of this group will have access to all lab groups and grading repositories.
#                       # TODO: write a script function that adds or, if not possible,
#                       #       sends invitation emails to all teachers in the Canvas course.
#
# * labs
#     ├── 1
#     │   ├── official  # Official problem and solution repository.
#     │   │             # Contains a branch 'problem' with the initial lab problem.
#     │   │             # All lab group repositories are initially clones of the 'problem' branch.
#     │   │             # Also contains a branch 'solution' with the official lab solution.
#     │   │             # Can be created by the lab script from a given lab directory in the code repository.
#     │   │             # Used by the lab script to fork the individual lab group projects.
#     │   │
#     │   ├── staging   # Used as a temporary project from which fork the student lab projects.
#     │   │             # It is derived by the lab script from the official project.
#     │   │
#     │   └── grading   # Grading repository, maintained by the lab script.
#     │                 # Fetches the official problem and solution branches and submissions from individual lab groups.
#     │                 # Contains merge commits needed to represent three-way diffs on the GitLab UI.
#     │                 # The individual submissions are available as tags of the form lab-group-XX/submissionYYY.
#     │                 #
#     │                 # If a grader wants to work seriously with submission files, they should clone this repository.
#     │                 # Example use cases:
#     │                 # - cd lab2-grading
#     │                 # - git checkout lab_group_13/submission1   to switch to a group's submission
#     │                 # - git diff problem                        changes compared to problem
#     │                 # - git diff solution                       changes compared to solution
#     │                 # - git diff lab_group_13/submission0       changes compared to last submission
#     │                 # - git diff problem answers.txt            changes in just one file
#     ...
#
# * groups
#     ├── 0             # A student lab group.
#     │   │             # There is a script that will invite students to their group on Chalmers GitLab
#     │   │             # based on which assignment group they signed up for in Canvas.
#     │   │
#     │   ├── lab1      # For mid-course group membership changes, membership can also
#     │   │             # be managed at the project level (only for the needed students).
#     │   │             # Remove them from their group and manually add them to the projects they should have access to.
#     │   │             # Example: A student may be part of lab1 and lab2 in group 13, but lab3 and lab4 in group 37.
#     │   │             #          In that case, they should neither be part of group 13 nor of group 37.
#     │   ...
#     ├── 1
#     ...

# Regarding group and project names on GitLab, we are constrained by the following.
# (This has been last checked at version 14.4).
# > Name can contain only letters, digits, emojis, '_', '.', dash, space.
# > It must start with letter, digit, emoji or '_'.
# This also applies to the content of the name file for each lab.
# This is because it is currently used to form the full name of a lab on Chalmers Gitlab.

_course_path = PurePosixPath('courses/XXX')

# Absolute paths on Chalmers GitLab to the groups described above.
path = SimpleNamespace(
    graders = _course_path / 'graders',
    labs    = _course_path / 'labs',    # noqa: E221
    groups  = _course_path / 'groups',  # noqa: E221
)

# Relative paths to the repositories in each lab as described above.
path_lab = SimpleNamespace(
    official = 'official',
    grading = 'grading',
    staging = 'staging',
)

# Branch names
branch = SimpleNamespace(
    # Branches in official lab repository.
    # Must correspond to subfolders of lab in code repository.
    problem = 'problem',
    solution = 'solution',

    # Default branch name to use.
    master = 'main',
)

# Value of type RequestMatcher.
# Determines what tag name students can use to make a submission in their lab project on GitLab Chalmers.
submission_request = course_basics.RegexRequestMatcher(
    'submission',
    ['submission*', 'Submission*'],
    '(?:s|S)ubmission[^/: ]*',
)

# Parsing and printing of outcomes.
outcome = SimpleNamespace(
    # Full name.
    # Used in interactions with students
    name = print_parse.compose(
        print_parse.from_dict([
            (0, 'incomplete'),
            (1, 'pass'),
        ]),
        print_parse.lower,
    ),
)

# Format the outcome for use in a spreadsheet cell.
# An integer or a string.
# The below definition is the identity, but checks the domain is correct.
outcome.as_cell = print_parse.compose(outcome.name, print_parse.invert(outcome.name))

# Printer-parser for grading template issue title in official project.
# Used in the live submissions table as template for grading issues.
# The domain of the printer-parser is empty tuples.
grading_response_template = print_parse.regex_many('Grading template', [], flags = re.IGNORECASE)

# Used to initialize grading template instances.
grading_response_default_outcome = 0

# Parsing and printing of references to a lab group.
group = SimpleNamespace(
    # Human-readable id.
    # Typical use case: values in a column of group identifiers.
    # Used in the grading sheet and the Canvas submission table.
    id = print_parse.int_str(),

    # Version of the group id used on Chalmers GitLab.
    # Needs to have length at least 2.
    id_gitlab = print_parse.int_str(format = '02'),

    # Used as part of tag names in grading repository.
    full_id = print_parse.regex_int('group-{}'),

    # Full human-readable name.
    # Used in Canvas group set.
    name = print_parse.regex_int('Lab group {}', flags = re.IGNORECASE),

    # Used for sorting in grading sheet.
    sort_key = lambda id: id,
)

# Format the id for use in a spreadsheet cell.
# An integer or a string.
# The below definition is the identity on integers.
group.as_cell = print_parse.compose(group.id, print_parse.invert(group.id))

# Parsing and printing of references to a lab.
lab = SimpleNamespace(
    # Human-readable id.
    id = print_parse.int_str(),

    # Used as relative path on Chalmers GitLab in the labs group.
    # Needs to have length at least 2.
    id_gitlab = print_parse.int_str(format = '02'),

    # Used as relative path on Chalmers GitLab in each student group.
    full_id = print_parse.regex_int('lab-{}'),

    # Actual name.
    name = print_parse.regex_int('Lab {}', flags = re.IGNORECASE),

    # May be used for sorting in the future.
    sort_key = lambda id: id,
)

# Parsing and printing of informal names.
# This associates a name on Canvas with an informal names.
# It is only used for graders in the grading spreadsheet and live submissions table.
#
# For users not in this list, we use the first name as given on Canvas.
# This is usually fine, except if:
# * a grader wants to go by a different informal name,
# * there are two graders with the same first name.
names_informal = print_parse.from_dict([
    ('Christian Sattler', 'Christian'),
])

# Configuration exclusively related to grading sheets.
grading_sheet = SimpleNamespace(
    # Grading sheet headers.
    # These are used to parse Google Sheets that keep track of which groups have been or are to be graded.
    # They must be used in the first row of the worksheet.
    header = SimpleNamespace(
        group = 'Group',
        query = print_parse.compose(
            print_parse.from_one,  # 1-based numbering
            print_parse.regex_int('Query #{}', regex = '\\d{1,2}'),
        ),
        grader = 'Grader',
        score = '0/1',
    ),

    # Rows to ignore in grading sheets.
    # This does not include the above header row.
    # Bottom rows can be specified by negative integers in Python style (e.g. -1 for the last row).
    # This can be used to embed grading-related information in the sheets.
    ignore_rows = [],

    # Key of grading spreadsheet on Google Sheets.
    # The grading spreadsheet keeps track of grading outcomes.
    # This is created by the user, but maintained by the lab script.
    # The key (a base64 string) can be found in the URL of the spreadsheet.
    # Individual grading sheets for each lab are worksheets in this spreadsheet.
    spreadsheet = None,

    # Template grading sheet on Google Sheets.
    # If the lab script has access to this, it can create initial grading worksheets.
    # Pair of a spreadsheet key and worksheet identifier.
    # The format of the worksheet identifier is as for 'grading_sheet' in the lab configuration.
    template = ('1phOUdj_IynVKPiEU6KtNqI3hOXwNgIycc-bLwgChmUs', 'Generic lab'),
)

# Root of the code repository.
_code_root = this_dir.parent

# Example lab configuration (for purpose of documentation).
_lab_config = SimpleNamespace(
    # Filesystem path to the lab source.
    path_source = _code_root / 'labs' / 'goose-recognizer' / 'java',
    path_gitignore = _code_root / 'Other' / 'lab-gitignore' / 'java.gitignore',

    # Worksheet identifier of the grading sheet for the lab.
    # This can be of the following types:
    # * int: worksheet id,
    # * string: worksheet title.
    # * tuple of a single int: worksheet index (zero-based).
    grading_sheet = 'Lab N',

    # Path in Canvas course where the table of submissions awaiting grading should be uploaded.
    canvas_path_awaiting_grading = PurePosixPath('temp') / 'lab-N-awaiting-grading.html',

    # Dictionary of request handlers.
    # Its keys should be string-convertible.
    # Its values are instances of the RequestHandler interface.
    # The order of the dictionary determines the order in which the request matchers
    # of the request handlers are tested on a student repository tag.
    request_handlers = {},

    # Key of submission handler in the dictionary of request handlers.
    # Its value must be an instance of SubmissionHandler.
    submission_handler_key = None,

    # Lab refresh period if the script is run in an event loop.
    # The webhooks on GitLab may fail to trigger in some cases:
    # * too many tags pushed at the same time,
    # * transient network failure,
    # * hook misconfiguration.
    # For that reason, we reprocess the entire lab every so often.
    # The period in which this happen is sepcified by this variable.
    # If it is None, no period reprocessing happens.
    #
    # Some hints on choosing suitable values:
    # * Not so busy labs can have longer refresh periods.
    # * A lower bound is 15 minutes, even for very busy labs.
    # * It is good if the refresh periods of
    #   different labs are not very close to
    #   each other and do not form simple ratios.
    #   If they are identical, configure webhook.first_lab_refresh_delay
    #   so that refreshes of different labs
    #   are not scheduled for the same time.
    #   This would cause a lack of responsiveness
    #   for webhook-triggered updates.
    # * Values of several hours are acceptable
    #   if the webhook notifications work reliably.
    refresh_period = datetime.timedelta(minutes = 15)
)

_language = 'java'

class _LabConfig:
    def __init__(self, k, lab_folder, refresh_period):
        self.path_source = _code_root / 'labs' / lab_folder / _language
        self.path_gitignore = _code_root / 'Other' / 'lab-gitignore' / f'{_language}.gitignore'
        self.grading_sheet = lab.name.print(k)
        self.canvas_path_awaiting_grading = PurePosixPath('temp') / '{}-to-be-graded.html'.format(lab.full_id.print(k))

        def f():
            yield ('submission', lab_handlers_java.SubmissionHandler())
            try:
                robograder_java.LabRobograder(self.path_source)
                yield ('robograding', lab_handlers_java.RobogradingHandler())
            except robograder_java.RobograderMissingException:
                pass
        self.request_handlers = dict(f())

        self.refresh_period = refresh_period

    # Key of submission handler in the dictionary of request handlers.
    # Its value must be an instance of SubmissionHandler.
    submission_handler_key = 'submission'


def _lab_item(k, *args):
    return (k, _LabConfig(k, *args))


# Dictionary sending lab identifiers to lab configurations.
labs = dict([
    _lab_item(1, 'sorting-complexity'  , datetime.timedelta(minutes = 15)),
    _lab_item(2, 'autocomplete'        , datetime.timedelta(minutes = 15)),
    _lab_item(3, 'plagiarism-detection', datetime.timedelta(minutes = 15)),
    _lab_item(4, 'path-finder'         , datetime.timedelta(minutes = 15)),
])

# Students taking part in labs who are not registered on Canvas.
# List of objects with the following attributes:
# * name: full name,
# * email: email address,
# * gitlab_username: username on GitLab.
outside_canvas = []

# For translations from student provided answers files to student names on Canvas.
# Dictionary from stated name to full name on Canvas.
# Giving a value of 'None' means that the student should be ignored.
name_corrections = {}

# Format CID as email address (CID@chalmers.se).
# This is not necessarily a valid email address for this user (e.g., not for non-staff).
_cid = print_parse.regex('{}@chalmers.se')

_cid_gitlab_exceptions = print_parse.from_dict([
    ('peb', 'Peter.Ljunglof'),
    ('tcarlos', 'carlos.tome'),
])

# Format GU ID as email address (GU-ID@gu.se).
_gu_id = print_parse.regex('{}@gu.se')


# Retrieve the Chalmers GitLab username for a user id on Chalmers/GU Canvas.
# This is needed to:
# * add teachers as retrieved from Canvas to the grader group on GitLab,
# * add students as retrieved from Canvas to groups or projects on GitLab.
# Return None if not possible.
# Takes the course object and the Canvas user object as arguments.
def gitlab_username_from_canvas_user_id(course, user_id):
    login_id = course.canvas_login_id(user_id)
    try:
        cid = _cid.parse(login_id)
    except ValueError:
        return None
    try:
        return _cid_gitlab_exceptions.print(cid)
    except KeyError:
        return cid

<<<<<<< HEAD

# Used for programmatic push notifications on GitLab.
# Value doesn't matter, but should not be guessable.
gitlab_webhook_secret_token = 'a not-so-well-chosen secret'
=======
# Configuration for webhooks on Chalmers GitLab.
# These are used for programmatic push notifications.
#
# We asume that there is no NAT between us and Chalmers GitLab.
# If there is you need to do one of the the following:
# * Run the lab script with Chalmers VPN.
# * Support an explicit netloc argument to the webhook functions.
#   Organize for connections to the net location given to Chalmers GitLab
#   to each us at the net location used for listening.
#   For example, you might use SSH reverse port forwarding:
#       ssh -R *:<remote port>:localhost:<local port: <server>
#   and give (<server>, <remote port>) to Chalmers GitLab
#   while binding locally to (localhost, <local port>).
webhook = SimpleNamespace(
    # Value doesn't matter, but should not be guessable.
    secret_token = 'a not-so-well-chosen secret',

    # Local port to listen on for webhook notifications.
    local_port = 4200,

    # Maximal runtime of the event loop.
    # If None, the event loop runs forever.
    # After this period, a program termination
    # event (highest priority) is scheduled.
    event_loop_runtime = datetime.timedelta(days = 1),

    # Artificial delay to between the first scheduling of
    # lab refresh events for successive labs with lab refreshes.
    # The k-th lab with lab refreshed is scheduled for a refresh after:
    #     lab_refresh_period + k * first_lab_refresh_delay.
    # Useful to avoid processing whole labs contiguously,
    # causing longer response periods for webhook-triggered updates.
    first_lab_refresh_delay = datetime.timedelta(minutes = 3),
)
>>>>>>> d1b9fec4
<|MERGE_RESOLUTION|>--- conflicted
+++ resolved
@@ -366,7 +366,6 @@
 # Format GU ID as email address (GU-ID@gu.se).
 _gu_id = print_parse.regex('{}@gu.se')
 
-
 # Retrieve the Chalmers GitLab username for a user id on Chalmers/GU Canvas.
 # This is needed to:
 # * add teachers as retrieved from Canvas to the grader group on GitLab,
@@ -384,12 +383,6 @@
     except KeyError:
         return cid
 
-<<<<<<< HEAD
-
-# Used for programmatic push notifications on GitLab.
-# Value doesn't matter, but should not be guessable.
-gitlab_webhook_secret_token = 'a not-so-well-chosen secret'
-=======
 # Configuration for webhooks on Chalmers GitLab.
 # These are used for programmatic push notifications.
 #
@@ -423,5 +416,4 @@
     # Useful to avoid processing whole labs contiguously,
     # causing longer response periods for webhook-triggered updates.
     first_lab_refresh_delay = datetime.timedelta(minutes = 3),
-)
->>>>>>> d1b9fec4
+)